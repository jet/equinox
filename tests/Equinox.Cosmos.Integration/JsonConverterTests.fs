--- conflicted
+++ resolved
@@ -46,10 +46,6 @@
         let ser = JsonConvert.SerializeObject(e)
         test <@ ser.Contains("\"d\":\"") @>
         let des = JsonConvert.DeserializeObject<Store.Unfold>(ser)
-<<<<<<< HEAD
-        let d = FsCodec.Core.TimelineEvent.Create(-1L, des.c, des.d, null)
-=======
         let d = FsCodec.Core.TimelineEvent.Create(-1L, des.c, des.d)
->>>>>>> 08d8c787
         let decoded = unionEncoder.TryDecode d |> Option.get
         test <@ value = decoded @>