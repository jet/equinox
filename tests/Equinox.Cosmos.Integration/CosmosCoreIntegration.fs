--- conflicted
+++ resolved
@@ -309,8 +309,6 @@
             | _ -> None
         [1,5] =! capture.ChooseCalls queryRoundTripsAndItemCounts
         verifyRequestChargesMax 4 // 3.04 // WAS 3 // 2.98
-<<<<<<< HEAD
-=======
     }
 
     [<AutoData(SkipIfRequestedViaEnvironmentVariable="EQUINOX_INTEGRATION_SKIP_COSMOS")>]
@@ -349,5 +347,4 @@
         let! res = Projector.go pub
         printf "%O" res
         test <@ 1 = 1 @>
->>>>>>> 3faffcbf
     }