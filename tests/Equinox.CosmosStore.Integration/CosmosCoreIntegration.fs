﻿module Equinox.CosmosStore.Integration.CosmosCoreIntegration

open Equinox.CosmosStore.Core
open Equinox.CosmosStore.Integration.Infrastructure
open FsCodec
open FSharp.Control
open Newtonsoft.Json.Linq
open Swensen.Unquote
open Serilog
open System
open System.Text

#nowarn "1182" // From hereon in, we may have some 'unused' privates (the tests)

type TestEvents() =
    static member private Create(i, ?eventType, ?json) =
        EventData.FromUtf8Bytes
            (   sprintf "%s:%d" (defaultArg eventType "test_event") i,
                Encoding.UTF8.GetBytes(defaultArg json "{\"d\":\"d\"}"),
                Encoding.UTF8.GetBytes "{\"m\":\"m\"}")
    static member Create(i, c) = Array.init c (fun x -> TestEvents.Create(x+i))

type Tests(testOutputHelper) =
    inherit TestsWithLogCapture(testOutputHelper)
    let log, capture = base.Log, base.Capture

    /// As we generate side-effects per run, we want each  FSCheck-triggered invocation of the test run to work in its own stream
    let testIterations = ref 0
    let (|TestStream|) (name: Guid) =
        incr testIterations
        sprintf "events-%O-%i" name !testIterations
<<<<<<< HEAD
    let mkContextWithItemLimit log maxItems =
        createPrimaryEventsContext log (Some maxItems) 10
=======
>>>>>>> 482d82cc

    let verifyRequestChargesMax rus =
        let tripRequestCharges = [ for e, c in capture.RequestCharges -> sprintf "%A" e, c ]
        test <@ float rus >= Seq.sum (Seq.map snd tripRequestCharges) @>

<<<<<<< HEAD
    [<AutoData(MaxTest = 2, SkipIfRequestedViaEnvironmentVariable="EQUINOX_INTEGRATION_SKIP_COSMOS")>]
    let append (eventsInTip, TestStream streamName) = Async.RunSynchronously <| async {
        let ctx = createPrimaryEventsContext log (Some 10) (if eventsInTip then 1 else 0)
=======
    [<AutoData(SkipIfRequestedViaEnvironmentVariable="EQUINOX_INTEGRATION_SKIP_COSMOS")>]
    let append (TestStream streamName) = Async.RunSynchronously <| async {
>>>>>>> 482d82cc
        capture.Clear()
        let ctx = createPrimaryEventsContext log (Some defaultQueryMaxItems)

        let index = 0L
        let! res = Events.append ctx streamName index <| TestEvents.Create(0,1)
        test <@ AppendResult.Ok 1L = res @>
        test <@ [EqxAct.Append] = capture.ExternalCalls @>
<<<<<<< HEAD
        if eventsInTip then verifyRequestChargesMax 20 // 19.35
        else verifyRequestChargesMax 34 // 33.07

=======
        verifyRequestChargesMax 34 // 33.07
>>>>>>> 482d82cc
        // Clear the counters
        capture.Clear()

        let! res = Events.append ctx streamName 1L <| TestEvents.Create(1,5)
        test <@ AppendResult.Ok 6L = res @>
        test <@ [EqxAct.Append] = capture.ExternalCalls @>
        // We didnt request small batches or splitting so it's not dramatically more expensive to write N events
<<<<<<< HEAD
        if eventsInTip then verifyRequestChargesMax 40 // 39.13
        else verifyRequestChargesMax 41 // 40.68
=======
        verifyRequestChargesMax 41 // 40.68
>>>>>>> 482d82cc
    }

    // It's conceivable that in the future we might allow zero-length batches as long as a sync mechanism leveraging the etags and unfolds update mechanisms
    // As it stands with the NoTipEvents stored proc, permitting empty batches a) yields an invalid state b) provides no conceivable benefit
    [<AutoData(SkipIfRequestedViaEnvironmentVariable="EQUINOX_INTEGRATION_SKIP_COSMOS")>]
    let ``append Throws when passed an empty batch`` (TestStream streamName) = Async.RunSynchronously <| async {
<<<<<<< HEAD
        let ctx = mkContextWithItemLimit log 10
=======
        let ctx = createPrimaryEventsContext log (Some defaultQueryMaxItems)
>>>>>>> 482d82cc

        let index = 0L
        let! res = Events.append ctx streamName index (TestEvents.Create(0,0)) |> Async.Catch
        test <@ match res with Choice2Of2 ((:? InvalidOperationException) as ex) -> ex.Message.StartsWith "Must write either events or unfolds." | x -> failwithf "%A" x @>
    }

    let blobEquals (x: byte[]) (y: byte[]) = System.Linq.Enumerable.SequenceEqual(x,y)
    let stringOfUtf8 (x: byte[]) = Encoding.UTF8.GetString(x)
    let xmlDiff (x: string) (y: string) =
        match JsonDiffPatchDotNet.JsonDiffPatch().Diff(JToken.Parse x,JToken.Parse y) with
        | null -> ""
        | d -> string d
    let verifyUtf8JsonEquals i x y =
        let sx,sy = stringOfUtf8 x, stringOfUtf8 y
        test <@ ignore i; blobEquals x y || "" = xmlDiff sx sy @>

    let add6EventsIn2BatchesEx ctx streamName splitAt = async {
        let index = 0L
        let! res = Events.append ctx streamName index <| TestEvents.Create(0, splitAt)

        test <@ AppendResult.Ok (int64 splitAt) = res @>
        let! res = Events.append ctx streamName (int64 splitAt) <| TestEvents.Create(splitAt, 6 - splitAt)
        test <@ AppendResult.Ok 6L = res @>
        // Only start counting RUs from here
        capture.Clear()
        return TestEvents.Create(0,6)
    }

    let add6EventsIn2Batches ctx streamName = add6EventsIn2BatchesEx ctx streamName 1

    let verifyCorrectEventsEx direction baseIndex (expected: IEventData<_>[]) (xs: ITimelineEvent<byte[]>[]) =
        let xs, baseIndex =
            if direction = Equinox.CosmosStore.Core.Direction.Forward then xs, baseIndex
            else Array.rev xs, baseIndex - int64 (Array.length expected) + 1L
        test <@ [for i in 0..expected.Length - 1 -> baseIndex + int64 i] = [for r in xs -> r.Index] @>
        test <@ [for e in expected -> e.EventType] = [ for r in xs -> r.EventType ] @>
        for i,x,y in Seq.mapi2 (fun i x y -> i,x,y) [for e in expected -> e.Data] [for r in xs -> r.Data] do
            verifyUtf8JsonEquals i x y
    let verifyCorrectEventsBackward = verifyCorrectEventsEx Equinox.CosmosStore.Core.Direction.Backward
    let verifyCorrectEvents = verifyCorrectEventsEx Equinox.CosmosStore.Core.Direction.Forward

    [<AutoData(MaxTest = 2, SkipIfRequestedViaEnvironmentVariable="EQUINOX_INTEGRATION_SKIP_COSMOS")>]
    let ``appendAtEnd and getNextIndex`` (eventsInTip, extras, TestStream streamName) = Async.RunSynchronously <| async {
        // If a fail triggers a rerun, we need to dump the previous log entries captured
        capture.Clear()

<<<<<<< HEAD
        let ctx = createPrimaryEventsContext log (Some 1) (if eventsInTip then 1 else 0)
        let ctx = mkContextWithItemLimit log 1
=======
        let ctx = createPrimaryEventsContext log (Some 1)
>>>>>>> 482d82cc

        let! pos = Events.getNextIndex ctx streamName
        test <@ [EqxAct.TipNotFound] = capture.ExternalCalls @>
        0L =! pos
        verifyRequestChargesMax 1 // for a 404 by definition
        capture.Clear()

        let mutable pos = 0L
        for appendBatchSize in [4; 5; 9] do
            let! res = Events.appendAtEnd ctx streamName <| TestEvents.Create (int pos, appendBatchSize)
            test <@ [EqxAct.Append] = capture.ExternalCalls @>
            pos <- pos + int64 appendBatchSize
            pos =! res
            if eventsInTip then verifyRequestChargesMax 50 // 49.58
            else verifyRequestChargesMax 46 // 45.16
            capture.Clear()

            let! res = Events.getNextIndex ctx streamName
            test <@ [EqxAct.Tip] = capture.ExternalCalls @>
            verifyRequestChargesMax 2
            pos =! res
            capture.Clear()

        let! res = Events.appendAtEnd ctx streamName <| TestEvents.Create (int pos,42)
        pos <- pos + 42L
        pos =! res
        test <@ [EqxAct.Append] = capture.ExternalCalls @>
<<<<<<< HEAD
        if eventsInTip then verifyRequestChargesMax 45 // was 44.65
        else verifyRequestChargesMax 50 // 49.74
=======
        verifyRequestChargesMax 50 // 49.74
>>>>>>> 482d82cc
        capture.Clear()

        let! res = Events.getNextIndex ctx streamName
        test <@ [EqxAct.Tip] = capture.ExternalCalls @>
        verifyRequestChargesMax 2
        capture.Clear()
        pos =! res

        // Demonstrate benefit/mechanism for using the Position-based API to avail of the etag tracking
        let stream  = ctx.StreamId streamName

        let extrasCount = match extras with x when x > 50 -> 5000 | x when x < 1 -> 1 | x -> x*100
        let! _pos = ctx.NonIdempotentAppend(stream, TestEvents.Create (int pos,extrasCount))
        test <@ [EqxAct.Append] = capture.ExternalCalls @>
        verifyRequestChargesMax 448 // 447.5 // 463.01 observed
        capture.Clear()

        let! pos = ctx.Sync(stream,?position=None)
        test <@ [EqxAct.Tip] = capture.ExternalCalls @>
        verifyRequestChargesMax 5 // 41 observed // for a 200, you'll pay a lot (we omitted to include the position that NonIdempotentAppend yielded)
        capture.Clear()

        let! _pos = ctx.Sync(stream,pos)
        test <@ [EqxAct.TipNotModified] = capture.ExternalCalls @>
        verifyRequestChargesMax 1 // for a 302 by definition - when an etag IfNotMatch is honored, you only pay one RU
    }

    [<AutoData(MaxTest = 2, SkipIfRequestedViaEnvironmentVariable="EQUINOX_INTEGRATION_SKIP_COSMOS")>]
    let ``append - fails on non-matching`` (eventsInTip, TestStream streamName) = Async.RunSynchronously <| async {
        capture.Clear()
<<<<<<< HEAD
        let ctx = createPrimaryEventsContext log (Some 10) (if eventsInTip then 1 else 0)

        // Attempt to write, skipping Index 0
        let! res = Events.append ctx streamName 1L <| TestEvents.Create(0,1)
        test <@ [EqxAct.Resync] = capture.ExternalCalls @> // Resync is returned if no events should need to be re-queried
        // The response aligns with a normal conflict in that it passes the entire set of conflicting events ()
        test <@ AppendResult.Conflict (0L,[||]) = res @>
        if eventsInTip then verifyRequestChargesMax 12 // 11.49
        else verifyRequestChargesMax 12 // 11.18
=======
        let ctx = createPrimaryEventsContext log (Some defaultQueryMaxItems)

        // Attempt to write, skipping Index 0
        let! res = Events.append ctx streamName 1L <| TestEvents.Create(0,1)
        // Resync is returned if no events should need to be re-queried
        test <@ [EqxAct.Resync] = capture.ExternalCalls @>
        // The response aligns with a normal conflict in that it passes the entire set of conflicting events ()
        test <@ AppendResult.Conflict (0L,[||]) = res @>
        verifyRequestChargesMax 12 // 11.18
>>>>>>> 482d82cc
        capture.Clear()

        // Now write at the correct position
        let expected = TestEvents.Create(0,1)
        let! res = Events.append ctx streamName 0L expected
        test <@ AppendResult.Ok 1L = res @>
        test <@ [EqxAct.Append] = capture.ExternalCalls @>
<<<<<<< HEAD
        if eventsInTip then verifyRequestChargesMax 27 // 26.4
        else verifyRequestChargesMax 40 // 39.39
=======
        verifyRequestChargesMax 40 // 39.39
>>>>>>> 482d82cc
        capture.Clear()

        // Try overwriting it (a competing consumer would see the same)
        let! res = Events.append ctx streamName 0L <| TestEvents.Create(-42,2)
        // This time we get passed the conflicting events - we pay a little for that, but that's unavoidable
<<<<<<< HEAD
        match eventsInTip, res, capture.ExternalCalls with
        | true, AppendResult.Conflict (1L, e), [EqxAct.Resync] ->
            verifyCorrectEvents 0L expected e
            verifyRequestChargesMax 10 // 9.93
        | false, AppendResult.ConflictUnknown 1L, [EqxAct.Conflict] ->
=======
        match res, capture.ExternalCalls with
        | AppendResult.ConflictUnknown 1L, [EqxAct.Conflict] ->
>>>>>>> 482d82cc
            verifyRequestChargesMax 12 // 11.9
        | x -> x |> failwithf "Unexpected %A"
    }

    (* Forward *)

<<<<<<< HEAD
    [<AutoData(MaxTest = 2, SkipIfRequestedViaEnvironmentVariable="EQUINOX_INTEGRATION_SKIP_COSMOS")>]
    let get (eventsInTip, TestStream streamName) = Async.RunSynchronously <| async {
        let ctx = createPrimaryEventsContext log (Some 3) (if eventsInTip then 10 else 0)
=======
    [<AutoData(SkipIfRequestedViaEnvironmentVariable="EQUINOX_INTEGRATION_SKIP_COSMOS")>]
    let get (TestStream streamName) = Async.RunSynchronously <| async {
        let ctx = createPrimaryEventsContext log (Some 3)
>>>>>>> 482d82cc

        // We're going to ignore the first, to prove we can
        let! expected = add6EventsIn2Batches ctx streamName
        let expected = Array.tail expected

        let! res = Events.get ctx streamName 1L 10

        verifyCorrectEvents 1L expected res

        test <@ [EqxAct.ResponseForward; EqxAct.QueryForward] = capture.ExternalCalls @>
        if eventsInTip then verifyRequestChargesMax 3
        else verifyRequestChargesMax 5 // (4.15) // WAS 13 with SDK bugs// 12.81 // was 3 before introduction of multi-event batches
    }

<<<<<<< HEAD
    [<AutoData(MaxTest = 2, SkipIfRequestedViaEnvironmentVariable="EQUINOX_INTEGRATION_SKIP_COSMOS")>]
    let ``get in 2 batches`` (eventsInTip, TestStream streamName) = Async.RunSynchronously <| async {
        let ctx = createPrimaryEventsContext log (Some 1) (if eventsInTip then 1 else 0)
=======
    [<AutoData(SkipIfRequestedViaEnvironmentVariable="EQUINOX_INTEGRATION_SKIP_COSMOS")>]
    let ``get in 2 batches`` (TestStream streamName) = Async.RunSynchronously <| async {
        let ctx = createPrimaryEventsContext log (Some 1)
>>>>>>> 482d82cc

        let! expected = add6EventsIn2BatchesEx ctx streamName 2
        let expected = expected |> Array.take 3

        let! res = Events.get ctx streamName 0L 3

        verifyCorrectEvents 0L expected res

        // 2 items atm
        test <@ [EqxAct.ResponseForward; EqxAct.ResponseForward; EqxAct.QueryForward] = capture.ExternalCalls @>
        verifyRequestChargesMax 7 // 6.01
    }

<<<<<<< HEAD
    [<AutoData(MaxTest = 2, SkipIfRequestedViaEnvironmentVariable="EQUINOX_INTEGRATION_SKIP_COSMOS")>]
    let ``get Lazy`` (eventsInTip, TestStream streamName) = Async.RunSynchronously <| async {
        let ctx = createPrimaryEventsContext log (Some 1) (if eventsInTip then 3 else 0)
=======
    [<AutoData(SkipIfRequestedViaEnvironmentVariable="EQUINOX_INTEGRATION_SKIP_COSMOS")>]
    let ``get Lazy`` (TestStream streamName) = Async.RunSynchronously <| async {
        let ctx = createPrimaryEventsContext log (Some 1)
>>>>>>> 482d82cc

        let! expected = add6EventsIn2BatchesEx ctx streamName 3

        let! res = Events.getAll ctx streamName 0L 1 |> AsyncSeq.concatSeq |> AsyncSeq.takeWhileInclusive (fun _ -> false) |> AsyncSeq.toArrayAsync
        let expected = expected |> Array.take 1

        verifyCorrectEvents 0L expected res
        test <@ [EqxAct.ResponseForward; EqxAct.QueryForward] = capture.ExternalCalls @>
        let queryRoundTripsAndItemCounts = function
            | EqxEvent (Equinox.CosmosStore.Core.Log.Event.Query (Equinox.CosmosStore.Core.Direction.Forward, responses, { count = c })) -> Some (responses,c)
            | _ -> None
        // validate that, because we stopped after 1 item, we only needed one trip (which contained 3 events)
<<<<<<< HEAD
        if eventsInTip then [1,1] else [1,3] =! capture.ChooseCalls queryRoundTripsAndItemCounts
        verifyRequestChargesMax 3 // 2.97 (2.88 in Tip)
=======
        [1,3] =! capture.ChooseCalls queryRoundTripsAndItemCounts
        verifyRequestChargesMax 4 // 3.06
>>>>>>> 482d82cc
    }

    (* Backward *)

<<<<<<< HEAD
    [<AutoData(MaxTest = 2, SkipIfRequestedViaEnvironmentVariable="EQUINOX_INTEGRATION_SKIP_COSMOS")>]
    let getBackwards (eventsInTip, TestStream streamName) = Async.RunSynchronously <| async {
        let ctx = createPrimaryEventsContext log (Some 1) (if eventsInTip then 1 else 0)
=======
    [<AutoData(SkipIfRequestedViaEnvironmentVariable="EQUINOX_INTEGRATION_SKIP_COSMOS")>]
    let getBackwards (TestStream streamName) = Async.RunSynchronously <| async {
        let ctx = createPrimaryEventsContext log (Some 1)
>>>>>>> 482d82cc

        let! expected = add6EventsIn2Batches ctx streamName

        // We want to skip reading the last
        let expected = Array.take 5 expected |> Array.tail

        let! res = Events.getBackwards ctx streamName 4L 4

        verifyCorrectEventsBackward 4L expected res

        test <@ [EqxAct.ResponseBackward; EqxAct.QueryBackward] = capture.ExternalCalls @>
        verifyRequestChargesMax 3
    }

<<<<<<< HEAD
    [<AutoData(MaxTest = 2, SkipIfRequestedViaEnvironmentVariable="EQUINOX_INTEGRATION_SKIP_COSMOS")>]
    let ``getBackwards in 2 batches`` (eventsInTip, TestStream streamName) = Async.RunSynchronously <| async {
        let ctx = createPrimaryEventsContext log (Some 1) (if eventsInTip then 1 else 0)
=======
    [<AutoData(SkipIfRequestedViaEnvironmentVariable="EQUINOX_INTEGRATION_SKIP_COSMOS")>]
    let ``getBackwards in 2 batches`` (TestStream streamName) = Async.RunSynchronously <| async {
        let ctx = createPrimaryEventsContext log (Some 1)
>>>>>>> 482d82cc

        let! expected = add6EventsIn2BatchesEx ctx streamName 2

        // We want to skip reading the last two, which means getting both, but disregarding some of the second batch
        let expected = Array.take 4 expected

        let! res = Events.getBackwards ctx streamName 3L 4

        verifyCorrectEventsBackward 3L expected res

        test <@ List.replicate 2 EqxAct.ResponseBackward @ [EqxAct.QueryBackward] = capture.ExternalCalls @>
        verifyRequestChargesMax 7 // 6.01
    }

<<<<<<< HEAD
    [<AutoData(MaxTest = 2, SkipIfRequestedViaEnvironmentVariable="EQUINOX_INTEGRATION_SKIP_COSMOS")>]
    let ``getBackwards Lazy`` (eventsInTip, TestStream streamName) = Async.RunSynchronously <| async {
        let ctx = createPrimaryEventsContext log (Some 1) (if eventsInTip then 3 else 0)
=======
    [<AutoData(SkipIfRequestedViaEnvironmentVariable="EQUINOX_INTEGRATION_SKIP_COSMOS")>]
    let ``getBackwards Lazy`` (TestStream streamName) = Async.RunSynchronously <| async {
        let ctx = createPrimaryEventsContext log (Some 1)
>>>>>>> 482d82cc

        let! expected = add6EventsIn2BatchesEx ctx streamName 4

        let! res =
            Events.getAllBackwards ctx streamName 10L 1
            |> AsyncSeq.concatSeq
            |> AsyncSeq.takeWhileInclusive (fun x -> x.Index <> 4L)
            |> AsyncSeq.toArrayAsync
        let expected = expected |> Array.skip 4 // omit index 0, 1 as we vote to finish at 2L

        verifyCorrectEventsBackward 5L expected res
        // only 1 request of 1 item triggered
<<<<<<< HEAD
        let pages = if eventsInTip then 1 else 2 // in V2, the query excluded the Tip; in V3 with tipMaxEvents, we return the tip but it has no data
=======
        let pages = 1 // in V2 (and V3 master for now), Tip gets filtered out of the querying explicitly
>>>>>>> 482d82cc
        test <@ [yield! Seq.replicate pages EqxAct.ResponseBackward; EqxAct.QueryBackward] = capture.ExternalCalls @>
        // validate that, despite only requesting max 1 item, we only needed one trip, bearing 5 items (from which one item was omitted)
        let queryRoundTripsAndItemCounts = function
            | EqxEvent (Equinox.CosmosStore.Core.Log.Event.Query (Equinox.CosmosStore.Core.Direction.Backward, responses, { count = c })) -> Some (responses,c)
            | _ -> None
<<<<<<< HEAD
        let expectedPagesAndEvents = if eventsInTip then [1, 2] else [2, 2]
        expectedPagesAndEvents =! capture.ChooseCalls queryRoundTripsAndItemCounts
        if eventsInTip then verifyRequestChargesMax 3 // 2.98
        else verifyRequestChargesMax 6 // 5.66
=======
        let expectedPagesAndEvents = [pages, 2]
        expectedPagesAndEvents =! capture.ChooseCalls queryRoundTripsAndItemCounts
        verifyRequestChargesMax 6 // 5.66
>>>>>>> 482d82cc
    }

    (* Prune *)

<<<<<<< HEAD
    [<AutoData(MaxTest = 2, SkipIfRequestedViaEnvironmentVariable="EQUINOX_INTEGRATION_SKIP_COSMOS")>]
    let prune (eventsInTip, TestStream streamName) = Async.RunSynchronously <| async {
        if eventsInTip then () else // TODO

        let ctx = createPrimaryEventsContext log (Some 10) (if eventsInTip then 1 else 0)
=======
    [<AutoData(SkipIfRequestedViaEnvironmentVariable="EQUINOX_INTEGRATION_SKIP_COSMOS")>]
    let prune (TestStream streamName) = Async.RunSynchronously <| async {
        let ctx = createPrimaryEventsContext log (Some defaultQueryMaxItems)
>>>>>>> 482d82cc
        let! expected = add6EventsIn2Batches ctx streamName

        // Trigger deletion of first batch
        let! deleted, deferred, trimmedPos = Events.prune ctx streamName 5L
        test <@ deleted = 1 && deferred = 4 && trimmedPos = 1L @>
        test <@ [EqxAct.PruneResponse; EqxAct.Delete; EqxAct.Prune] = capture.ExternalCalls @>
        verifyRequestChargesMax 17 // 13.33 + 2.9

        let! res = Events.get ctx streamName 0L Int32.MaxValue
        verifyCorrectEvents 1L (Array.skip 1 expected) res

        // Repeat the process, but this time there should be no actual deletes
        capture.Clear()
        let! deleted, deferred, trimmedPos = Events.prune ctx streamName 4L
        test <@ deleted = 0 && deferred = 3 && trimmedPos = 1L @>
        test <@ [EqxAct.PruneResponse; EqxAct.Prune] = capture.ExternalCalls @>
        verifyRequestChargesMax 3 // 2.86

        let! res = Events.get ctx streamName 0L Int32.MaxValue
        verifyCorrectEvents 1L (Array.skip 1 expected) res

        // Delete second batch
        capture.Clear()
        let! deleted, deferred, trimmedPos = Events.prune ctx streamName 6L
        test <@ deleted = 5 && deferred = 0 && trimmedPos = 6L @>
        test <@ [EqxAct.PruneResponse; EqxAct.Delete; EqxAct.Prune] = capture.ExternalCalls @>
        verifyRequestChargesMax 17 // 13.33 + 2.86

        let! res = Events.get ctx streamName 0L Int32.MaxValue
        test <@ [||] = res @>

        // Attempt to repeat
        capture.Clear()
        let! deleted, deferred, trimmedPos = Events.prune ctx streamName 6L
        test <@ deleted = 0 && deferred = 0 && trimmedPos = 6L @>
        test <@ [EqxAct.PruneResponse; EqxAct.Prune] = capture.ExternalCalls @>
        verifyRequestChargesMax 3 // 2.83
    }

    (* Fallback *)

    [<AutoData(MaxTest = 2, SkipIfRequestedViaEnvironmentVariable="EQUINOX_INTEGRATION_SKIP_COSMOS")>]
    let fallback (eventsInTip, TestStream streamName) = Async.RunSynchronously <| async {
        if eventsInTip then () else // TODO

        let ctx1 = createPrimaryEventsContext log None 0
        let ctx2 = createSecondaryEventsContext log None
        let ctx12 = createFallbackEventsContext log None

        let! expected = add6EventsIn2Batches ctx1 streamName
        // Add the same events to the secondary container
        let! _ = add6EventsIn2Batches ctx2 streamName

        // Trigger deletion of first batch from primary
        let! deleted, deferred, trimmedPos = Events.prune ctx1 streamName 5L
        test <@ deleted = 1 && deferred = 4 && trimmedPos = 1L @>

        // Prove it's gone
        capture.Clear()
        let! res = Events.get ctx1 streamName 0L Int32.MaxValue
        test <@ [EqxAct.ResponseForward; EqxAct.QueryForward] = capture.ExternalCalls @>
        verifyCorrectEvents 1L (Array.skip 1 expected) res
        verifyRequestChargesMax 4 // 3.04

        // Prove the full set exists in the secondary
        capture.Clear()
        let! res = Events.get ctx2 streamName 0L Int32.MaxValue
        test <@ [EqxAct.ResponseForward; EqxAct.QueryForward] = capture.ExternalCalls @>
        verifyCorrectEvents 0L expected res
        verifyRequestChargesMax 4 // 3.09

        // Prove we can fallback with full set in secondary
        capture.Clear()
        let! res = Events.get ctx12 streamName 0L Int32.MaxValue
        test <@ [EqxAct.ResponseForward; EqxAct.QueryForward; EqxAct.ResponseForward; EqxAct.QueryForward] = capture.ExternalCalls @>
        verifyCorrectEvents 0L expected res
        verifyRequestChargesMax 7 // 3.04 + 3.06

        // Delete second batch in primary
        capture.Clear()
        let! deleted, deferred, trimmedPos = Events.prune ctx1 streamName 6L
        test <@ deleted = 5 && deferred = 0 && trimmedPos = 6L @>

        // Nothing left in primary
        capture.Clear()
        let! res = Events.get ctx1 streamName 0L Int32.MaxValue
        test <@ [EqxAct.ResponseForward; EqxAct.QueryForward] = capture.ExternalCalls @>
        test <@ [||] = res @>
        verifyRequestChargesMax 3 // 2.99

<<<<<<< HEAD
        // Fallback queries secondary (unless we actually delete the Tip too) // TODO demonstrate Primary read is only of Tip when using snapshots
=======
        // Fallback still does two queries (the first one is empty)
        // TODO demonstrate Primary read is only of Tip when using snapshots
>>>>>>> 482d82cc
        capture.Clear()
        let! res = Events.get ctx12 streamName 0L Int32.MaxValue
        test <@ [EqxAct.ResponseForward; EqxAct.QueryForward; EqxAct.ResponseForward; EqxAct.QueryForward] = capture.ExternalCalls @>
        verifyCorrectEvents 0L expected res
        verifyRequestChargesMax 7 // 2.99+3.09

        // NOTE lazy variants don't presently apply fallback logic
    }<|MERGE_RESOLUTION|>--- conflicted
+++ resolved
@@ -29,24 +29,14 @@
     let (|TestStream|) (name: Guid) =
         incr testIterations
         sprintf "events-%O-%i" name !testIterations
-<<<<<<< HEAD
-    let mkContextWithItemLimit log maxItems =
-        createPrimaryEventsContext log (Some maxItems) 10
-=======
->>>>>>> 482d82cc
 
     let verifyRequestChargesMax rus =
         let tripRequestCharges = [ for e, c in capture.RequestCharges -> sprintf "%A" e, c ]
         test <@ float rus >= Seq.sum (Seq.map snd tripRequestCharges) @>
 
-<<<<<<< HEAD
     [<AutoData(MaxTest = 2, SkipIfRequestedViaEnvironmentVariable="EQUINOX_INTEGRATION_SKIP_COSMOS")>]
     let append (eventsInTip, TestStream streamName) = Async.RunSynchronously <| async {
         let ctx = createPrimaryEventsContext log (Some 10) (if eventsInTip then 1 else 0)
-=======
-    [<AutoData(SkipIfRequestedViaEnvironmentVariable="EQUINOX_INTEGRATION_SKIP_COSMOS")>]
-    let append (TestStream streamName) = Async.RunSynchronously <| async {
->>>>>>> 482d82cc
         capture.Clear()
         let ctx = createPrimaryEventsContext log (Some defaultQueryMaxItems)
 
@@ -54,13 +44,9 @@
         let! res = Events.append ctx streamName index <| TestEvents.Create(0,1)
         test <@ AppendResult.Ok 1L = res @>
         test <@ [EqxAct.Append] = capture.ExternalCalls @>
-<<<<<<< HEAD
         if eventsInTip then verifyRequestChargesMax 20 // 19.35
         else verifyRequestChargesMax 34 // 33.07
 
-=======
-        verifyRequestChargesMax 34 // 33.07
->>>>>>> 482d82cc
         // Clear the counters
         capture.Clear()
 
@@ -68,23 +54,15 @@
         test <@ AppendResult.Ok 6L = res @>
         test <@ [EqxAct.Append] = capture.ExternalCalls @>
         // We didnt request small batches or splitting so it's not dramatically more expensive to write N events
-<<<<<<< HEAD
         if eventsInTip then verifyRequestChargesMax 40 // 39.13
         else verifyRequestChargesMax 41 // 40.68
-=======
-        verifyRequestChargesMax 41 // 40.68
->>>>>>> 482d82cc
     }
 
     // It's conceivable that in the future we might allow zero-length batches as long as a sync mechanism leveraging the etags and unfolds update mechanisms
     // As it stands with the NoTipEvents stored proc, permitting empty batches a) yields an invalid state b) provides no conceivable benefit
     [<AutoData(SkipIfRequestedViaEnvironmentVariable="EQUINOX_INTEGRATION_SKIP_COSMOS")>]
     let ``append Throws when passed an empty batch`` (TestStream streamName) = Async.RunSynchronously <| async {
-<<<<<<< HEAD
-        let ctx = mkContextWithItemLimit log 10
-=======
         let ctx = createPrimaryEventsContext log (Some defaultQueryMaxItems)
->>>>>>> 482d82cc
 
         let index = 0L
         let! res = Events.append ctx streamName index (TestEvents.Create(0,0)) |> Async.Catch
@@ -131,12 +109,7 @@
         // If a fail triggers a rerun, we need to dump the previous log entries captured
         capture.Clear()
 
-<<<<<<< HEAD
         let ctx = createPrimaryEventsContext log (Some 1) (if eventsInTip then 1 else 0)
-        let ctx = mkContextWithItemLimit log 1
-=======
-        let ctx = createPrimaryEventsContext log (Some 1)
->>>>>>> 482d82cc
 
         let! pos = Events.getNextIndex ctx streamName
         test <@ [EqxAct.TipNotFound] = capture.ExternalCalls @>
@@ -164,12 +137,8 @@
         pos <- pos + 42L
         pos =! res
         test <@ [EqxAct.Append] = capture.ExternalCalls @>
-<<<<<<< HEAD
         if eventsInTip then verifyRequestChargesMax 45 // was 44.65
         else verifyRequestChargesMax 50 // 49.74
-=======
-        verifyRequestChargesMax 50 // 49.74
->>>>>>> 482d82cc
         capture.Clear()
 
         let! res = Events.getNextIndex ctx streamName
@@ -200,7 +169,6 @@
     [<AutoData(MaxTest = 2, SkipIfRequestedViaEnvironmentVariable="EQUINOX_INTEGRATION_SKIP_COSMOS")>]
     let ``append - fails on non-matching`` (eventsInTip, TestStream streamName) = Async.RunSynchronously <| async {
         capture.Clear()
-<<<<<<< HEAD
         let ctx = createPrimaryEventsContext log (Some 10) (if eventsInTip then 1 else 0)
 
         // Attempt to write, skipping Index 0
@@ -210,17 +178,6 @@
         test <@ AppendResult.Conflict (0L,[||]) = res @>
         if eventsInTip then verifyRequestChargesMax 12 // 11.49
         else verifyRequestChargesMax 12 // 11.18
-=======
-        let ctx = createPrimaryEventsContext log (Some defaultQueryMaxItems)
-
-        // Attempt to write, skipping Index 0
-        let! res = Events.append ctx streamName 1L <| TestEvents.Create(0,1)
-        // Resync is returned if no events should need to be re-queried
-        test <@ [EqxAct.Resync] = capture.ExternalCalls @>
-        // The response aligns with a normal conflict in that it passes the entire set of conflicting events ()
-        test <@ AppendResult.Conflict (0L,[||]) = res @>
-        verifyRequestChargesMax 12 // 11.18
->>>>>>> 482d82cc
         capture.Clear()
 
         // Now write at the correct position
@@ -228,42 +185,27 @@
         let! res = Events.append ctx streamName 0L expected
         test <@ AppendResult.Ok 1L = res @>
         test <@ [EqxAct.Append] = capture.ExternalCalls @>
-<<<<<<< HEAD
         if eventsInTip then verifyRequestChargesMax 27 // 26.4
         else verifyRequestChargesMax 40 // 39.39
-=======
-        verifyRequestChargesMax 40 // 39.39
->>>>>>> 482d82cc
         capture.Clear()
 
         // Try overwriting it (a competing consumer would see the same)
         let! res = Events.append ctx streamName 0L <| TestEvents.Create(-42,2)
         // This time we get passed the conflicting events - we pay a little for that, but that's unavoidable
-<<<<<<< HEAD
         match eventsInTip, res, capture.ExternalCalls with
         | true, AppendResult.Conflict (1L, e), [EqxAct.Resync] ->
             verifyCorrectEvents 0L expected e
             verifyRequestChargesMax 10 // 9.93
         | false, AppendResult.ConflictUnknown 1L, [EqxAct.Conflict] ->
-=======
-        match res, capture.ExternalCalls with
-        | AppendResult.ConflictUnknown 1L, [EqxAct.Conflict] ->
->>>>>>> 482d82cc
             verifyRequestChargesMax 12 // 11.9
         | x -> x |> failwithf "Unexpected %A"
     }
 
     (* Forward *)
 
-<<<<<<< HEAD
     [<AutoData(MaxTest = 2, SkipIfRequestedViaEnvironmentVariable="EQUINOX_INTEGRATION_SKIP_COSMOS")>]
     let get (eventsInTip, TestStream streamName) = Async.RunSynchronously <| async {
         let ctx = createPrimaryEventsContext log (Some 3) (if eventsInTip then 10 else 0)
-=======
-    [<AutoData(SkipIfRequestedViaEnvironmentVariable="EQUINOX_INTEGRATION_SKIP_COSMOS")>]
-    let get (TestStream streamName) = Async.RunSynchronously <| async {
-        let ctx = createPrimaryEventsContext log (Some 3)
->>>>>>> 482d82cc
 
         // We're going to ignore the first, to prove we can
         let! expected = add6EventsIn2Batches ctx streamName
@@ -278,15 +220,9 @@
         else verifyRequestChargesMax 5 // (4.15) // WAS 13 with SDK bugs// 12.81 // was 3 before introduction of multi-event batches
     }
 
-<<<<<<< HEAD
     [<AutoData(MaxTest = 2, SkipIfRequestedViaEnvironmentVariable="EQUINOX_INTEGRATION_SKIP_COSMOS")>]
     let ``get in 2 batches`` (eventsInTip, TestStream streamName) = Async.RunSynchronously <| async {
         let ctx = createPrimaryEventsContext log (Some 1) (if eventsInTip then 1 else 0)
-=======
-    [<AutoData(SkipIfRequestedViaEnvironmentVariable="EQUINOX_INTEGRATION_SKIP_COSMOS")>]
-    let ``get in 2 batches`` (TestStream streamName) = Async.RunSynchronously <| async {
-        let ctx = createPrimaryEventsContext log (Some 1)
->>>>>>> 482d82cc
 
         let! expected = add6EventsIn2BatchesEx ctx streamName 2
         let expected = expected |> Array.take 3
@@ -300,15 +236,9 @@
         verifyRequestChargesMax 7 // 6.01
     }
 
-<<<<<<< HEAD
     [<AutoData(MaxTest = 2, SkipIfRequestedViaEnvironmentVariable="EQUINOX_INTEGRATION_SKIP_COSMOS")>]
     let ``get Lazy`` (eventsInTip, TestStream streamName) = Async.RunSynchronously <| async {
         let ctx = createPrimaryEventsContext log (Some 1) (if eventsInTip then 3 else 0)
-=======
-    [<AutoData(SkipIfRequestedViaEnvironmentVariable="EQUINOX_INTEGRATION_SKIP_COSMOS")>]
-    let ``get Lazy`` (TestStream streamName) = Async.RunSynchronously <| async {
-        let ctx = createPrimaryEventsContext log (Some 1)
->>>>>>> 482d82cc
 
         let! expected = add6EventsIn2BatchesEx ctx streamName 3
 
@@ -321,26 +251,15 @@
             | EqxEvent (Equinox.CosmosStore.Core.Log.Event.Query (Equinox.CosmosStore.Core.Direction.Forward, responses, { count = c })) -> Some (responses,c)
             | _ -> None
         // validate that, because we stopped after 1 item, we only needed one trip (which contained 3 events)
-<<<<<<< HEAD
-        if eventsInTip then [1,1] else [1,3] =! capture.ChooseCalls queryRoundTripsAndItemCounts
+        (if eventsInTip then [1,1] else [1,3]) =! capture.ChooseCalls queryRoundTripsAndItemCounts
         verifyRequestChargesMax 3 // 2.97 (2.88 in Tip)
-=======
-        [1,3] =! capture.ChooseCalls queryRoundTripsAndItemCounts
-        verifyRequestChargesMax 4 // 3.06
->>>>>>> 482d82cc
     }
 
     (* Backward *)
 
-<<<<<<< HEAD
     [<AutoData(MaxTest = 2, SkipIfRequestedViaEnvironmentVariable="EQUINOX_INTEGRATION_SKIP_COSMOS")>]
     let getBackwards (eventsInTip, TestStream streamName) = Async.RunSynchronously <| async {
         let ctx = createPrimaryEventsContext log (Some 1) (if eventsInTip then 1 else 0)
-=======
-    [<AutoData(SkipIfRequestedViaEnvironmentVariable="EQUINOX_INTEGRATION_SKIP_COSMOS")>]
-    let getBackwards (TestStream streamName) = Async.RunSynchronously <| async {
-        let ctx = createPrimaryEventsContext log (Some 1)
->>>>>>> 482d82cc
 
         let! expected = add6EventsIn2Batches ctx streamName
 
@@ -355,15 +274,9 @@
         verifyRequestChargesMax 3
     }
 
-<<<<<<< HEAD
     [<AutoData(MaxTest = 2, SkipIfRequestedViaEnvironmentVariable="EQUINOX_INTEGRATION_SKIP_COSMOS")>]
     let ``getBackwards in 2 batches`` (eventsInTip, TestStream streamName) = Async.RunSynchronously <| async {
         let ctx = createPrimaryEventsContext log (Some 1) (if eventsInTip then 1 else 0)
-=======
-    [<AutoData(SkipIfRequestedViaEnvironmentVariable="EQUINOX_INTEGRATION_SKIP_COSMOS")>]
-    let ``getBackwards in 2 batches`` (TestStream streamName) = Async.RunSynchronously <| async {
-        let ctx = createPrimaryEventsContext log (Some 1)
->>>>>>> 482d82cc
 
         let! expected = add6EventsIn2BatchesEx ctx streamName 2
 
@@ -378,15 +291,9 @@
         verifyRequestChargesMax 7 // 6.01
     }
 
-<<<<<<< HEAD
     [<AutoData(MaxTest = 2, SkipIfRequestedViaEnvironmentVariable="EQUINOX_INTEGRATION_SKIP_COSMOS")>]
     let ``getBackwards Lazy`` (eventsInTip, TestStream streamName) = Async.RunSynchronously <| async {
         let ctx = createPrimaryEventsContext log (Some 1) (if eventsInTip then 3 else 0)
-=======
-    [<AutoData(SkipIfRequestedViaEnvironmentVariable="EQUINOX_INTEGRATION_SKIP_COSMOS")>]
-    let ``getBackwards Lazy`` (TestStream streamName) = Async.RunSynchronously <| async {
-        let ctx = createPrimaryEventsContext log (Some 1)
->>>>>>> 482d82cc
 
         let! expected = add6EventsIn2BatchesEx ctx streamName 4
 
@@ -399,41 +306,25 @@
 
         verifyCorrectEventsBackward 5L expected res
         // only 1 request of 1 item triggered
-<<<<<<< HEAD
         let pages = if eventsInTip then 1 else 2 // in V2, the query excluded the Tip; in V3 with tipMaxEvents, we return the tip but it has no data
-=======
-        let pages = 1 // in V2 (and V3 master for now), Tip gets filtered out of the querying explicitly
->>>>>>> 482d82cc
         test <@ [yield! Seq.replicate pages EqxAct.ResponseBackward; EqxAct.QueryBackward] = capture.ExternalCalls @>
         // validate that, despite only requesting max 1 item, we only needed one trip, bearing 5 items (from which one item was omitted)
         let queryRoundTripsAndItemCounts = function
             | EqxEvent (Equinox.CosmosStore.Core.Log.Event.Query (Equinox.CosmosStore.Core.Direction.Backward, responses, { count = c })) -> Some (responses,c)
             | _ -> None
-<<<<<<< HEAD
-        let expectedPagesAndEvents = if eventsInTip then [1, 2] else [2, 2]
+        let expectedPagesAndEvents = [pages, 2]
         expectedPagesAndEvents =! capture.ChooseCalls queryRoundTripsAndItemCounts
         if eventsInTip then verifyRequestChargesMax 3 // 2.98
         else verifyRequestChargesMax 6 // 5.66
-=======
-        let expectedPagesAndEvents = [pages, 2]
-        expectedPagesAndEvents =! capture.ChooseCalls queryRoundTripsAndItemCounts
-        verifyRequestChargesMax 6 // 5.66
->>>>>>> 482d82cc
     }
 
     (* Prune *)
 
-<<<<<<< HEAD
     [<AutoData(MaxTest = 2, SkipIfRequestedViaEnvironmentVariable="EQUINOX_INTEGRATION_SKIP_COSMOS")>]
     let prune (eventsInTip, TestStream streamName) = Async.RunSynchronously <| async {
         if eventsInTip then () else // TODO
 
         let ctx = createPrimaryEventsContext log (Some 10) (if eventsInTip then 1 else 0)
-=======
-    [<AutoData(SkipIfRequestedViaEnvironmentVariable="EQUINOX_INTEGRATION_SKIP_COSMOS")>]
-    let prune (TestStream streamName) = Async.RunSynchronously <| async {
-        let ctx = createPrimaryEventsContext log (Some defaultQueryMaxItems)
->>>>>>> 482d82cc
         let! expected = add6EventsIn2Batches ctx streamName
 
         // Trigger deletion of first batch
@@ -524,12 +415,8 @@
         test <@ [||] = res @>
         verifyRequestChargesMax 3 // 2.99
 
-<<<<<<< HEAD
-        // Fallback queries secondary (unless we actually delete the Tip too) // TODO demonstrate Primary read is only of Tip when using snapshots
-=======
-        // Fallback still does two queries (the first one is empty)
+        // Fallback queries secondary (unless we actually delete the Tip too)
         // TODO demonstrate Primary read is only of Tip when using snapshots
->>>>>>> 482d82cc
         capture.Clear()
         let! res = Events.get ctx12 streamName 0L Int32.MaxValue
         test <@ [EqxAct.ResponseForward; EqxAct.QueryForward; EqxAct.ResponseForward; EqxAct.QueryForward] = capture.ExternalCalls @>
