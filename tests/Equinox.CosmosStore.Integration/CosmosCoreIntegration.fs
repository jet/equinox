--- conflicted
+++ resolved
@@ -37,11 +37,7 @@
     [<AutoData(MaxTest = 2, SkipIfRequestedViaEnvironmentVariable="EQUINOX_INTEGRATION_SKIP_COSMOS")>]
     let append (eventsInTip, TestStream streamName) = Async.RunSynchronously <| async {
         capture.Clear()
-<<<<<<< HEAD
         let ctx = createPrimaryEventsContext log defaultQueryMaxItems (if eventsInTip then 1 else 0)
-=======
-        let ctx = createPrimaryEventsContext log defaultQueryMaxItems
->>>>>>> 539e7ef1
 
         let index = 0L
         let! res = Events.append ctx streamName index <| TestEvents.Create(0,1)
@@ -65,11 +61,7 @@
     // As it stands with the NoTipEvents stored proc, permitting empty batches a) yields an invalid state b) provides no conceivable benefit
     [<AutoData(SkipIfRequestedViaEnvironmentVariable="EQUINOX_INTEGRATION_SKIP_COSMOS")>]
     let ``append Throws when passed an empty batch`` (TestStream streamName) = Async.RunSynchronously <| async {
-<<<<<<< HEAD
         let ctx = createPrimaryEventsContext log defaultQueryMaxItems 10
-=======
-        let ctx = createPrimaryEventsContext log defaultQueryMaxItems
->>>>>>> 539e7ef1
 
         let index = 0L
         let! res = Events.append ctx streamName index (TestEvents.Create(0,0)) |> Async.Catch
@@ -116,11 +108,7 @@
         // If a fail triggers a rerun, we need to dump the previous log entries captured
         capture.Clear()
 
-<<<<<<< HEAD
         let ctx = createPrimaryEventsContext log 1 (if eventsInTip then 1 else 0)
-=======
-        let ctx = createPrimaryEventsContext log 1
->>>>>>> 539e7ef1
 
         let! pos = Events.getNextIndex ctx streamName
         test <@ [EqxAct.TipNotFound] = capture.ExternalCalls @>
@@ -180,11 +168,7 @@
     [<AutoData(MaxTest = 2, SkipIfRequestedViaEnvironmentVariable="EQUINOX_INTEGRATION_SKIP_COSMOS")>]
     let ``append - fails on non-matching`` (eventsInTip, TestStream streamName) = Async.RunSynchronously <| async {
         capture.Clear()
-<<<<<<< HEAD
         let ctx = createPrimaryEventsContext log 10 (if eventsInTip then 1 else 0)
-=======
-        let ctx = createPrimaryEventsContext log 10
->>>>>>> 539e7ef1
 
         // Attempt to write, skipping Index 0
         let! res = Events.append ctx streamName 1L <| TestEvents.Create(0,1)
@@ -219,15 +203,9 @@
 
     (* Forward *)
 
-<<<<<<< HEAD
     [<AutoData(MaxTest = 2, SkipIfRequestedViaEnvironmentVariable="EQUINOX_INTEGRATION_SKIP_COSMOS")>]
     let get (eventsInTip, TestStream streamName) = Async.RunSynchronously <| async {
         let ctx = createPrimaryEventsContext log 3 (if eventsInTip then 10 else 0)
-=======
-    [<AutoData(SkipIfRequestedViaEnvironmentVariable="EQUINOX_INTEGRATION_SKIP_COSMOS")>]
-    let get (TestStream streamName) = Async.RunSynchronously <| async {
-        let ctx = createPrimaryEventsContext log 3
->>>>>>> 539e7ef1
 
         // We're going to ignore the first, to prove we can
         let! expected = add6EventsIn2Batches ctx streamName
@@ -238,22 +216,13 @@
         verifyCorrectEvents 1L expected res
 
         test <@ [EqxAct.ResponseForward; EqxAct.QueryForward] = capture.ExternalCalls @>
-<<<<<<< HEAD
         if eventsInTip then verifyRequestChargesMax 3
-        else verifyRequestChargesMax 5 // (4.15) // WAS 13 with SDK bugs// 12.81 // was 3 before introduction of multi-event batches
+        else verifyRequestChargesMax 5 // (4.15) // WAS 13 with SDK bugs// 12.81
     }
 
     [<AutoData(MaxTest = 2, SkipIfRequestedViaEnvironmentVariable="EQUINOX_INTEGRATION_SKIP_COSMOS")>]
     let ``get in 2 batches`` (eventsInTip, TestStream streamName) = Async.RunSynchronously <| async {
         let ctx = createPrimaryEventsContext log 1 (if eventsInTip then 1 else 0)
-=======
-        verifyRequestChargesMax 5 // (4.15) // WAS 13 with SDK bugs// 12.81
-    }
-
-    [<AutoData(SkipIfRequestedViaEnvironmentVariable="EQUINOX_INTEGRATION_SKIP_COSMOS")>]
-    let ``get in 2 batches`` (TestStream streamName) = Async.RunSynchronously <| async {
-        let ctx = createPrimaryEventsContext log 1
->>>>>>> 539e7ef1
 
         let! expected = add6EventsIn2BatchesEx ctx streamName 2
         let expected = expected |> Array.take 3
@@ -267,15 +236,9 @@
         verifyRequestChargesMax 7 // 6.01
     }
 
-<<<<<<< HEAD
     [<AutoData(MaxTest = 2, SkipIfRequestedViaEnvironmentVariable="EQUINOX_INTEGRATION_SKIP_COSMOS")>]
     let ``get Lazy`` (eventsInTip, TestStream streamName) = Async.RunSynchronously <| async {
         let ctx = createPrimaryEventsContext log 1 (if eventsInTip then 3 else 0)
-=======
-    [<AutoData(SkipIfRequestedViaEnvironmentVariable="EQUINOX_INTEGRATION_SKIP_COSMOS")>]
-    let ``get Lazy`` (TestStream streamName) = Async.RunSynchronously <| async {
-        let ctx = createPrimaryEventsContext log 1
->>>>>>> 539e7ef1
 
         let! expected = add6EventsIn2BatchesEx ctx streamName 4
 
@@ -289,24 +252,14 @@
             | _ -> None
         // validate that, because we stopped after 1 item, we only needed one trip (which contained 4 events)
         [1,4] =! capture.ChooseCalls queryRoundTripsAndItemCounts
-<<<<<<< HEAD
-        verifyRequestChargesMax 3 // 2.97 (2.88 in Tip)
-=======
-        verifyRequestChargesMax 4 // 3.06
->>>>>>> 539e7ef1
+        verifyRequestChargesMax 3 // 2.97
     }
 
     (* Backward *)
 
-<<<<<<< HEAD
     [<AutoData(MaxTest = 2, SkipIfRequestedViaEnvironmentVariable="EQUINOX_INTEGRATION_SKIP_COSMOS")>]
     let getBackwards (eventsInTip, TestStream streamName) = Async.RunSynchronously <| async {
         let ctx = createPrimaryEventsContext log 1 (if eventsInTip then 1 else 0)
-=======
-    [<AutoData(SkipIfRequestedViaEnvironmentVariable="EQUINOX_INTEGRATION_SKIP_COSMOS")>]
-    let getBackwards (TestStream streamName) = Async.RunSynchronously <| async {
-        let ctx = createPrimaryEventsContext log 1
->>>>>>> 539e7ef1
 
         let! expected = add6EventsIn2Batches ctx streamName
 
@@ -321,15 +274,9 @@
         verifyRequestChargesMax 3
     }
 
-<<<<<<< HEAD
     [<AutoData(MaxTest = 2, SkipIfRequestedViaEnvironmentVariable="EQUINOX_INTEGRATION_SKIP_COSMOS")>]
     let ``getBackwards in 2 batches`` (eventsInTip, TestStream streamName) = Async.RunSynchronously <| async {
         let ctx = createPrimaryEventsContext log 1 (if eventsInTip then 1 else 0)
-=======
-    [<AutoData(SkipIfRequestedViaEnvironmentVariable="EQUINOX_INTEGRATION_SKIP_COSMOS")>]
-    let ``getBackwards in 2 batches`` (TestStream streamName) = Async.RunSynchronously <| async {
-        let ctx = createPrimaryEventsContext log 1
->>>>>>> 539e7ef1
 
         let! expected = add6EventsIn2BatchesEx ctx streamName 2
 
@@ -344,15 +291,9 @@
         verifyRequestChargesMax 7 // 6.01
     }
 
-<<<<<<< HEAD
     [<AutoData(MaxTest = 2, SkipIfRequestedViaEnvironmentVariable="EQUINOX_INTEGRATION_SKIP_COSMOS")>]
     let ``getBackwards Lazy`` (eventsInTip, TestStream streamName) = Async.RunSynchronously <| async {
         let ctx = createPrimaryEventsContext log 1 (if eventsInTip then 3 else 0)
-=======
-    [<AutoData(SkipIfRequestedViaEnvironmentVariable="EQUINOX_INTEGRATION_SKIP_COSMOS")>]
-    let ``getBackwards Lazy`` (TestStream streamName) = Async.RunSynchronously <| async {
-        let ctx = createPrimaryEventsContext log 1
->>>>>>> 539e7ef1
 
         let! expected = add6EventsIn2BatchesEx ctx streamName 4
 
@@ -379,17 +320,11 @@
 
     (* Prune *)
 
-<<<<<<< HEAD
     [<AutoData(MaxTest = 2, SkipIfRequestedViaEnvironmentVariable="EQUINOX_INTEGRATION_SKIP_COSMOS")>]
     let prune (eventsInTip, TestStream streamName) = Async.RunSynchronously <| async {
         if eventsInTip then () else // TODO
 
         let ctx = createPrimaryEventsContext log 10 (if eventsInTip then 1 else 0)
-=======
-    [<AutoData(SkipIfRequestedViaEnvironmentVariable="EQUINOX_INTEGRATION_SKIP_COSMOS")>]
-    let prune (TestStream streamName) = Async.RunSynchronously <| async {
-        let ctx = createPrimaryEventsContext log 10
->>>>>>> 539e7ef1
         let! expected = add6EventsIn2Batches ctx streamName
 
         // Trigger deletion of first batch
@@ -431,18 +366,11 @@
 
     (* Fallback *)
 
-<<<<<<< HEAD
     [<AutoData(MaxTest = 2, SkipIfRequestedViaEnvironmentVariable="EQUINOX_INTEGRATION_SKIP_COSMOS")>]
     let fallback (eventsInTip, TestStream streamName) = Async.RunSynchronously <| async {
         if eventsInTip then () else // TODO
 
         let ctx1 = createPrimaryEventsContext log defaultQueryMaxItems 0
-=======
-    [<AutoData(SkipIfRequestedViaEnvironmentVariable="EQUINOX_INTEGRATION_SKIP_COSMOS")>]
-    let fallback (TestStream streamName) = Async.RunSynchronously <| async {
-
-        let ctx1 = createPrimaryEventsContext log defaultQueryMaxItems
->>>>>>> 539e7ef1
         let ctx2 = createSecondaryEventsContext log defaultQueryMaxItems
         let ctx12 = createFallbackEventsContext log defaultQueryMaxItems
 
@@ -487,11 +415,7 @@
         test <@ [||] = res @>
         verifyRequestChargesMax 3 // 2.99
 
-<<<<<<< HEAD
         // Fallback queries secondary (unless we actually delete the Tip too)
-=======
-        // Fallback queries secondary
->>>>>>> 539e7ef1
         // TODO demonstrate Primary read is only of Tip when using snapshots
         capture.Clear()
         let! res = Events.get ctx12 streamName 0L Int32.MaxValue
