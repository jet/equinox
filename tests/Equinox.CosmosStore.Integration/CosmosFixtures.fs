--- conflicted
+++ resolved
@@ -43,7 +43,6 @@
     let client = createClient log name discovery
     CosmosStoreConnection(client, databaseId, containerId, containerId2 = containerId2)
 
-<<<<<<< HEAD
 let createPrimaryContextEx log queryMaxItems tipMaxEvents =
     let conn = connectPrimary log
     CosmosStoreContext(conn, queryMaxItems = queryMaxItems, tipMaxEvents = tipMaxEvents)
@@ -64,25 +63,6 @@
 let createPrimaryEventsContext log queryMaxItems tipMaxItems =
     let queryMaxItems = defaultArg queryMaxItems defaultQueryMaxItems
     let context = createPrimaryContextEx log queryMaxItems tipMaxItems
-=======
-let createPrimaryContext log queryMaxItems =
-    let conn = connectPrimary log
-    CosmosStoreContext(conn, queryMaxItems = queryMaxItems)
-
-let createSecondaryContext log queryMaxItems =
-    let conn = connectSecondary log
-    CosmosStoreContext(conn, queryMaxItems = queryMaxItems)
-
-let createFallbackContext log queryMaxItems =
-    let conn = connectWithFallback log
-    CosmosStoreContext(conn, queryMaxItems = queryMaxItems)
-
-let defaultQueryMaxItems = 10
-
-let createPrimaryEventsContext log queryMaxItems =
-    let queryMaxItems = defaultArg queryMaxItems defaultQueryMaxItems
-    let context = createPrimaryContext log queryMaxItems
->>>>>>> 482d82cc
     Equinox.CosmosStore.Core.EventsContext(context, log, defaultMaxItems = queryMaxItems)
 
 let createSecondaryEventsContext log queryMaxItems =
