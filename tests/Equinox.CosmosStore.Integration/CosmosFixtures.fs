--- conflicted
+++ resolved
@@ -47,26 +47,23 @@
     let conn = connectPrimary log
     CosmosStoreContext(conn, queryMaxItems = queryMaxItems, tipMaxEvents = tipMaxEvents)
 
+let defaultTipMaxEvents = 10
+
 let createPrimaryContext log queryMaxItems =
-    createPrimaryContextEx log queryMaxItems 10
+    createPrimaryContextEx log queryMaxItems defaultTipMaxEvents
 
 let createSecondaryContext log queryMaxItems =
     let conn = connectSecondary log
-    CosmosStoreContext(conn, queryMaxItems = queryMaxItems, tipMaxEvents = 10)
+    CosmosStoreContext(conn, queryMaxItems = queryMaxItems, tipMaxEvents = defaultTipMaxEvents)
 
 let createFallbackContext log queryMaxItems =
     let conn = connectWithFallback log
-    CosmosStoreContext(conn, queryMaxItems = queryMaxItems, tipMaxEvents = 10)
+    CosmosStoreContext(conn, queryMaxItems = queryMaxItems, tipMaxEvents = defaultTipMaxEvents)
 
 let defaultQueryMaxItems = 10
 
-<<<<<<< HEAD
 let createPrimaryEventsContext log queryMaxItems tipMaxItems =
     let context = createPrimaryContextEx log queryMaxItems tipMaxItems
-=======
-let createPrimaryEventsContext log queryMaxItems =
-    let context = createPrimaryContext log queryMaxItems
->>>>>>> 539e7ef1
     Equinox.CosmosStore.Core.EventsContext(context, log)
 
 let createSecondaryEventsContext log queryMaxItems =
