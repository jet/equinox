﻿module Equinox.CosmosStore.Integration.CosmosIntegration

open Domain
open Equinox.CosmosStore
open Equinox.CosmosStore.Integration.Infrastructure
open FSharp.UMX
open Swensen.Unquote
open System
open System.Threading

module Cart =
    let fold, initial = Domain.Cart.Fold.fold, Domain.Cart.Fold.initial
    let snapshot = Domain.Cart.Fold.isOrigin, Domain.Cart.Fold.snapshot
    let codec = Domain.Cart.Events.codec
    let createServiceWithoutOptimization log context =
        let resolve (id,opt) = CosmosStoreCategory(context, codec, fold, initial, CachingStrategy.NoCaching, AccessStrategy.Unoptimized).Resolve(id,?option=opt)
        Backend.Cart.create log resolve
    let projection = "Compacted",snd snapshot
    /// Trigger looking in Tip (we want those calls to occur, but without leaning on snapshots, which would reduce the paths covered)
    let createServiceWithEmptyUnfolds log context =
        let unfArgs = Domain.Cart.Fold.isOrigin, fun _ -> Seq.empty
        let resolve (id,opt) = CosmosStoreCategory(context, codec, fold, initial, CachingStrategy.NoCaching, AccessStrategy.MultiSnapshot unfArgs).Resolve(id,?option=opt)
        Backend.Cart.create log resolve
    let createServiceWithSnapshotStrategy log context =
        let resolve (id,opt) = CosmosStoreCategory(context, codec, fold, initial, CachingStrategy.NoCaching, AccessStrategy.Snapshot snapshot).Resolve(id,?option=opt)
        Backend.Cart.create log resolve
    let createServiceWithSnapshotStrategyAndCaching log context cache =
        let sliding20m = CachingStrategy.SlidingWindow (cache, TimeSpan.FromMinutes 20.)
        let resolve (id,opt) = CosmosStoreCategory(context, codec, fold, initial, sliding20m, AccessStrategy.Snapshot snapshot).Resolve(id,?option=opt)
        Backend.Cart.create log resolve
    let createServiceWithRollingState log context =
        let access = AccessStrategy.RollingState Domain.Cart.Fold.snapshot
        let resolve (id,opt) = CosmosStoreCategory(context, codec, fold, initial, CachingStrategy.NoCaching, access).Resolve(id,?option=opt)
        Backend.Cart.create log resolve

module ContactPreferences =
    let fold, initial = Domain.ContactPreferences.Fold.fold, Domain.ContactPreferences.Fold.initial
    let codec = Domain.ContactPreferences.Events.codec
    let createServiceWithoutOptimization createContext queryMaxItems log _ignoreWindowSize _ignoreCompactionPredicate =
        let context = createContext queryMaxItems
        let resolve = CosmosStoreCategory(context, codec, fold, initial, CachingStrategy.NoCaching, AccessStrategy.Unoptimized).Resolve
        Backend.ContactPreferences.create log resolve
    let createService log context =
        let resolve = CosmosStoreCategory(context, codec, fold, initial, CachingStrategy.NoCaching, AccessStrategy.LatestKnownEvent).Resolve
        Backend.ContactPreferences.create log resolve
    let createServiceWithLatestKnownEvent context log cachingStrategy =
        let resolve = CosmosStoreCategory(context, codec, fold, initial, cachingStrategy, AccessStrategy.LatestKnownEvent).Resolve
        Backend.ContactPreferences.create log resolve

#nowarn "1182" // From hereon in, we may have some 'unused' privates (the tests)

type Tests(testOutputHelper) =
    inherit TestsWithLogCapture(testOutputHelper)
    let log,capture = base.Log, base.Capture

    let addAndThenRemoveItems optimistic exceptTheLastOne context cartId skuId (service: Backend.Cart.Service) count =
        service.ExecuteManyAsync(cartId, optimistic, seq {
            for i in 1..count do
                yield Domain.Cart.SyncItem (context, skuId, Some i, None)
                if not exceptTheLastOne || i <> count then
                    yield Domain.Cart.SyncItem (context, skuId, Some 0, None) })
    let addAndThenRemoveItemsManyTimes context cartId skuId service count =
        addAndThenRemoveItems false false context cartId skuId service count
    let addAndThenRemoveItemsManyTimesExceptTheLastOne context cartId skuId service count =
        addAndThenRemoveItems false true context cartId skuId service count
    let addAndThenRemoveItemsOptimisticManyTimesExceptTheLastOne context cartId skuId service count =
        addAndThenRemoveItems true true context cartId skuId service count

    let verifyRequestChargesMax rus =
        let tripRequestCharges = [ for e, c in capture.RequestCharges -> sprintf "%A" e, c ]
        test <@ float rus >= Seq.sum (Seq.map snd tripRequestCharges) @>

    [<AutoData(MaxTest = 2, SkipIfRequestedViaEnvironmentVariable="EQUINOX_INTEGRATION_SKIP_COSMOS")>]
    let ``Can roundtrip against Cosmos, correctly batching the reads (without special-casing tip)`` (eventsInTip, cartContext, skuId) = Async.RunSynchronously <| async {
        capture.Clear() // for re-runs of the test
        let addRemoveCount = 40
        let eventsPerAction = addRemoveCount * 2 - 1
        let queryMaxItems = 3
<<<<<<< HEAD
        let context = createPrimaryContextEx log queryMaxItems (if eventsInTip then eventsPerAction else 0)

        let service = Cart.createServiceWithoutOptimization log context
        let emptyTip = if eventsInTip then 0 else 1
        let expectedResponses n =
            let expectedBatches = 1 + if eventsInTip then n / 2 else n
=======
        let context = createPrimaryContext log queryMaxItems

        let service = Cart.createServiceWithoutOptimization log context
        let expectedResponses n =
            let expectedBatches = 1 + n
>>>>>>> 539e7ef1
            max 1 (int (ceil (float expectedBatches / float queryMaxItems)))

        let cartId = % Guid.NewGuid()
        // The command processing will trigger QueryB operations as no snapshots etc are being used
        let transactions = 6
        for i in [1..transactions] do
            do! addAndThenRemoveItemsManyTimesExceptTheLastOne cartContext cartId skuId service addRemoveCount
            test <@ i = i && List.replicate (expectedResponses (i-1)) EqxAct.ResponseBackward @ [EqxAct.QueryBackward; EqxAct.Append] = capture.ExternalCalls @>
<<<<<<< HEAD
            if eventsInTip then verifyRequestChargesMax 74 // 73.61 [3.58; 70.03]
            else verifyRequestChargesMax 79 // 78.37 [3.15; 75.22]
=======
            verifyRequestChargesMax 79 // 78.37 [3.15; 75.22]
>>>>>>> 539e7ef1
            capture.Clear()

        // Validate basic operation; Key side effect: Log entries will be emitted to `capture`
        let! state = service.Read cartId
        let expectedEventCount = transactions * eventsPerAction
        test <@ addRemoveCount = match state with { items = [{ quantity = quantity }] } -> quantity | _ -> failwith "nope" @>

        test <@ List.replicate (expectedResponses transactions) EqxAct.ResponseBackward @ [EqxAct.QueryBackward] = capture.ExternalCalls @>
<<<<<<< HEAD
        if eventsInTip then verifyRequestChargesMax 8 // 7.46
        else verifyRequestChargesMax 15 // 14.01
=======
        verifyRequestChargesMax 15 // 14.01
>>>>>>> 539e7ef1
    }

    [<AutoData(MaxTest = 2, SkipIfRequestedViaEnvironmentVariable="EQUINOX_INTEGRATION_SKIP_COSMOS")>]
    let ``Can roundtrip against Cosmos, managing sync conflicts by retrying`` (eventsInTip, ctx, initialState) = Async.RunSynchronously <| async {
        capture.Clear()
        let log1, capture1 = log, capture
        let queryMaxItems = 3
        let context = createPrimaryContextEx log1 queryMaxItems (if eventsInTip then 10 else 0)
        // Ensure batching is included at some point in the proceedings

        let cartContext, (sku11, sku12, sku21, sku22) = ctx
        let cartId = % Guid.NewGuid()

        // establish base stream state
        let service1 = Cart.createServiceWithEmptyUnfolds log1 context
        let! maybeInitialSku =
            let (streamEmpty, skuId) = initialState
            async {
                if streamEmpty then return None
                else
                    let addRemoveCount = 2
                    do! addAndThenRemoveItemsManyTimesExceptTheLastOne cartContext cartId skuId service1 addRemoveCount
                    return Some (skuId, addRemoveCount) }

        let act prepare (service : Backend.Cart.Service) skuId count =
            service.ExecuteManyAsync(cartId, false, prepare = prepare, commands = [Domain.Cart.SyncItem (cartContext, skuId, Some count, None)])

        let eventWaitSet () = let e = new ManualResetEvent(false) in (Async.AwaitWaitHandle e |> Async.Ignore), async { e.Set() |> ignore }
        let w0, s0 = eventWaitSet ()
        let w1, s1 = eventWaitSet ()
        let w2, s2 = eventWaitSet ()
        let w3, s3 = eventWaitSet ()
        let w4, s4 = eventWaitSet ()
        let t1 = async {
            // Wait for other to have state, signal we have it, await conflict and handle
            let prepare = async {
                do! w0
                do! s1
                do! w2 }
            do! act prepare service1 sku11 11
            // Wait for other side to load; generate conflict
            let prepare = async { do! w3 }
            do! act prepare service1 sku12 12
            // Signal conflict generated
            do! s4 }
        let log2, capture2 = TestsWithLogCapture.CreateLoggerWithCapture testOutputHelper
        use _flush = log2
        let service2 = Cart.createServiceWithEmptyUnfolds log2 context
        let t2 = async {
            // Signal we have state, wait for other to do same, engineer conflict
            let prepare = async {
                do! s0
                do! w1 }
            do! act prepare service2 sku21 21
            // Signal conflict is in place
            do! s2
            // Await our conflict
            let prepare = async {
                do! s3
                do! w4 }
            do! act prepare service2 sku22 22 }
        // Act: Engineer the conflicts and applications, with logging into capture1 and capture2
        do! Async.Parallel [t1; t2] |> Async.Ignore

        // Load state
        let! result = service1.Read cartId

        // Ensure correct values got persisted
        let has sku qty = result.items |> List.exists (fun { skuId = s; quantity = q } -> (sku, qty) = (s, q))
        test <@ maybeInitialSku |> Option.forall (fun (skuId, quantity) -> has skuId quantity)
                && has sku11 11 && has sku12 12
                && has sku21 21 && has sku22 22 @>
        // Intended conflicts arose
        let conflict = function EqxAct.Conflict | EqxAct.Resync as x -> Some x | _ -> None
        if eventsInTip then
            test <@ let c2 = List.choose conflict capture2.ExternalCalls
                    [EqxAct.Resync] = List.choose conflict capture1.ExternalCalls
                    && [EqxAct.Resync] = c2 @>
        else
            test <@ let c2 = List.choose conflict capture2.ExternalCalls
                    [EqxAct.Conflict] = List.choose conflict capture1.ExternalCalls
                    && [EqxAct.Conflict] = c2 @>
    }

    let singleBatchBackwards = [EqxAct.ResponseBackward; EqxAct.QueryBackward]
    let batchBackwardsAndAppend = singleBatchBackwards @ [EqxAct.Append]

    [<AutoData(MaxTest = 2, SkipIfRequestedViaEnvironmentVariable="EQUINOX_INTEGRATION_SKIP_COSMOS")>]
    let ``Can correctly read and update against Cosmos with LatestKnownEvent Access Strategy`` (eventsInTip, value) = Async.RunSynchronously <| async {
        let context = createPrimaryContextEx log 1 (if eventsInTip then 1 else 0)
        let service = ContactPreferences.createService log context

        let id = ContactPreferences.Id (let g = System.Guid.NewGuid() in g.ToString "N")
        // Ensure there will be something to be changed by the Update below
        for i in 1..13 do
            do! service.Update(id, if i % 2 = 0 then value else { value with quickSurveys = not value.quickSurveys })
        capture.Clear()

        do! service.Update(id, value)

        let! result = service.Read id
        test <@ value = result @>

        test <@ [EqxAct.Tip; EqxAct.Append; EqxAct.Tip] = capture.ExternalCalls @>

        if not eventsInTip then
            (* Verify pruning does not affect the copies of the events maintained as Unfolds *)

<<<<<<< HEAD
            // Needs to share the same context (with inner CosmosClient) for the session token to be threaded through
            // If we run on an independent context, we won't see (and hence prune) the full set of events
            let ctx = Core.EventsContext(context, log)
            let streamName = ContactPreferences.streamName id |> FsCodec.StreamName.toString
=======
        // Needs to share the same context (with inner CosmosClient) for the session token to be threaded through
        // If we run on an independent context, we won't see (and hence prune) the full set of events
        let ctx = Core.EventsContext(context, log)
        let streamName = ContactPreferences.streamName id |> FsCodec.StreamName.toString
>>>>>>> 539e7ef1

            // Prune all the events
            let! deleted, deferred, trimmedPos = Core.Events.prune ctx streamName 14L
            test <@ deleted = 14 && deferred = 0 && trimmedPos = 14L @>

            // Prove they're gone
            capture.Clear()
            let! res = Core.Events.get ctx streamName 0L Int32.MaxValue
            test <@ [EqxAct.ResponseForward; EqxAct.QueryForward] = capture.ExternalCalls @>
            test <@ [||] = res @>
            verifyRequestChargesMax 3 // 2.99

            // But we can still read (there's no cache so we'll definitely be reading)
            capture.Clear()
            let! _ = service.Read id
            test <@ value = result @>
            test <@ [EqxAct.Tip] = capture.ExternalCalls @>
            verifyRequestChargesMax 1
    }

    [<AutoData(SkipIfRequestedViaEnvironmentVariable="EQUINOX_INTEGRATION_SKIP_COSMOS")>]
    let ``Can correctly read and update Contacts against Cosmos with RollingUnfolds Access Strategy`` value = Async.RunSynchronously <| async {
        let context = createPrimaryContextEx log 1 10
        let service = ContactPreferences.createServiceWithLatestKnownEvent context log CachingStrategy.NoCaching

        let id = ContactPreferences.Id (let g = System.Guid.NewGuid() in g.ToString "N")
        // Feed some junk into the stream; Ensure there will be something to be changed by the Update below
        for i in 1..13 do
            do! service.Update(id, if i % 2 = 0 then value else { value with quickSurveys = not value.quickSurveys })
        capture.Clear()

        do! service.Update(id, value)

        let! result = service.Read id
        test <@ value = result @>

        test <@ [EqxAct.Tip; EqxAct.Append; EqxAct.Tip] = capture.ExternalCalls @>
    }

    [<AutoData(MaxTest = 2, SkipIfRequestedViaEnvironmentVariable="EQUINOX_INTEGRATION_SKIP_COSMOS")>]
    let ``Can roundtrip Cart against Cosmos with RollingUnfolds, detecting conflicts based on _etag`` (ctx, initialState) = Async.RunSynchronously <| async {
        let log1, capture1 = log, capture
        capture1.Clear()
        let context = createPrimaryContextEx log1 1 10

        let cartContext, (sku11, sku12, sku21, sku22) = ctx
        let cartId = % Guid.NewGuid()

        // establish base stream state
        let service1 = Cart.createServiceWithRollingState log1 context
        let! maybeInitialSku =
            let (streamEmpty, skuId) = initialState
            async {
                if streamEmpty then return None
                else
                    let addRemoveCount = 2
                    do! addAndThenRemoveItemsManyTimesExceptTheLastOne cartContext cartId skuId service1 addRemoveCount
                    return Some (skuId, addRemoveCount) }

        let act prepare (service : Backend.Cart.Service) skuId count =
            service.ExecuteManyAsync(cartId, false, prepare = prepare, commands = [Domain.Cart.SyncItem (cartContext, skuId, Some count, None)])

        let eventWaitSet () = let e = new ManualResetEvent(false) in (Async.AwaitWaitHandle e |> Async.Ignore), async { e.Set() |> ignore }
        let w0, s0 = eventWaitSet ()
        let w1, s1 = eventWaitSet ()
        let w2, s2 = eventWaitSet ()
        let w3, s3 = eventWaitSet ()
        let w4, s4 = eventWaitSet ()
        let t1 = async {
            // Wait for other to have state, signal we have it, await conflict and handle
            let prepare = async {
                do! w0
                do! s1
                do! w2 }
            do! act prepare service1 sku11 11
            // Wait for other side to load; generate conflict
            let prepare = async { do! w3 }
            do! act prepare service1 sku12 12
            // Signal conflict generated
            do! s4 }
        let log2, capture2 = TestsWithLogCapture.CreateLoggerWithCapture testOutputHelper
        use _flush = log2
        let service2 = Cart.createServiceWithRollingState log2 context
        let t2 = async {
            // Signal we have state, wait for other to do same, engineer conflict
            let prepare = async {
                do! s0
                do! w1 }
            do! act prepare service2 sku21 21
            // Signal conflict is in place
            do! s2
            // Await our conflict
            let prepare = async {
                do! s3
                do! w4 }
            do! act prepare service2 sku22 22 }
        // Act: Engineer the conflicts and applications, with logging into capture1 and capture2
        do! Async.Parallel [t1; t2] |> Async.Ignore

        // Load state
        let! result = service1.Read cartId

        // Ensure correct values got persisted
        let has sku qty = result.items |> List.exists (fun { skuId = s; quantity = q } -> (sku, qty) = (s, q))
        test <@ maybeInitialSku |> Option.forall (fun (skuId, quantity) -> has skuId quantity)
                && has sku11 11 && has sku12 12
                && has sku21 21 && has sku22 22 @>
        // Intended conflicts arose
        let conflict = function EqxAct.Conflict | EqxAct.Resync as x -> Some x | _ -> None
        test <@ let c2 = List.choose conflict capture2.ExternalCalls
                [EqxAct.Resync] = List.choose conflict capture1.ExternalCalls
                && [EqxAct.Resync] = c2 @>
    }

    [<AutoData(SkipIfRequestedViaEnvironmentVariable="EQUINOX_INTEGRATION_SKIP_COSMOS")>]
    let ``Can roundtrip against Cosmos, using Snapshotting to avoid queries`` (cartContext, skuId) = Async.RunSynchronously <| async {
        let queryMaxItems = 10
        let context = createPrimaryContextEx log queryMaxItems 10
        let createServiceIndexed () = Cart.createServiceWithSnapshotStrategy log context
        let service1, service2 = createServiceIndexed (), createServiceIndexed ()
        capture.Clear()

        // Trigger 10 events, then reload
        let cartId = % Guid.NewGuid()
        do! addAndThenRemoveItemsManyTimes cartContext cartId skuId service1 5
        let! _ = service2.Read cartId

        // ... should see a single read as we are writes are cached
        test <@ [EqxAct.TipNotFound; EqxAct.Append; EqxAct.Tip] = capture.ExternalCalls @>

        // Add two more - the roundtrip should only incur a single read
        capture.Clear()
        do! addAndThenRemoveItemsManyTimes cartContext cartId skuId service1 1
        test <@ [EqxAct.Tip; EqxAct.Append] = capture.ExternalCalls @>

        // While we now have 12 events, we should be able to read them with a single call
        capture.Clear()
        let! _ = service2.Read cartId
        test <@ [EqxAct.Tip] = capture.ExternalCalls @>

        (* Verify pruning does not affect snapshots, though Tip is re-read in this scenario due to lack of caching *)

        let ctx = Core.EventsContext(context, log)
        let streamName = Cart.streamName cartId |> FsCodec.StreamName.toString
        // Prune all the events
        let! deleted, deferred, trimmedPos = Core.Events.prune ctx streamName 12L
        test <@ deleted = 12 && deferred = 0 && trimmedPos = 12L @>

        // Prove they're gone
        capture.Clear()
        let! res = Core.Events.get ctx streamName 0L Int32.MaxValue
        test <@ [EqxAct.ResponseForward; EqxAct.QueryForward] = capture.ExternalCalls @>
        test <@ [||] = res @>
        verifyRequestChargesMax 3 // 2.99

        // But we can still read (there's no cache so we'll definitely be reading)
        capture.Clear()
        let! _ = service2.Read cartId
        test <@ [EqxAct.Tip] = capture.ExternalCalls @>
        verifyRequestChargesMax 1
    }

    [<AutoData(MaxTest = 2, SkipIfRequestedViaEnvironmentVariable="EQUINOX_INTEGRATION_SKIP_COSMOS")>]
    let ``Can roundtrip against Cosmos, correctly using Snapshotting and Cache to avoid redundant reads`` (eventsInTip, cartContext, skuId) = Async.RunSynchronously <| async {
        let context = createPrimaryContextEx log 10 (if eventsInTip then 1 else 0)
        let cache = Equinox.Cache("cart", sizeMb = 50)
        let createServiceCached () = Cart.createServiceWithSnapshotStrategyAndCaching log context cache
        let service1, service2 = createServiceCached (), createServiceCached ()
        capture.Clear()

        // Trigger 10 events, then reload
        let cartId = % Guid.NewGuid()
        do! addAndThenRemoveItemsManyTimes cartContext cartId skuId service1 5
        let! _ = service2.Read cartId

        // ... should see a single Cached Indexed read given writes are cached and writer emits etag
        test <@ [EqxAct.TipNotFound; EqxAct.Append; EqxAct.TipNotModified] = capture.ExternalCalls @>

        // Add two more - the roundtrip should only incur a single read, which should be cached by virtue of being a second one in succession
        capture.Clear()
        do! addAndThenRemoveItemsManyTimes cartContext cartId skuId service1 1
        test <@ [EqxAct.TipNotModified; EqxAct.Append] = capture.ExternalCalls @>

        // While we now have 12 events, we should be able to read them with a single call
        capture.Clear()
        let! _ = service2.ReadStale cartId
        // A Stale read doesn't roundtrip
        test <@ [] = capture.ExternalCalls @>
        let! _ = service2.Read cartId
        let! _ = service2.Read cartId
        // First is cached because writer emits etag, second remains cached
        test <@ [EqxAct.TipNotModified; EqxAct.TipNotModified] = capture.ExternalCalls @>

        // Optimistic write mode saves the TipNotModified
        capture.Clear()
        do! addAndThenRemoveItemsOptimisticManyTimesExceptTheLastOne cartContext cartId skuId service1 1
        test <@ [EqxAct.Append] = capture.ExternalCalls @>

        if not eventsInTip then
            (* Verify pruning does not affect snapshots, and does not touch the Tip *)

            let ctx = Core.EventsContext(context, log)
            let streamName = Cart.streamName cartId |> FsCodec.StreamName.toString
            // Prune all the events
            let! deleted, deferred, trimmedPos = Core.Events.prune ctx streamName 13L
            test <@ deleted = 13 && deferred = 0 && trimmedPos = 13L @>

            // Prove they're gone
            capture.Clear()
            let! res = Core.Events.get ctx streamName 0L Int32.MaxValue
            test <@ [EqxAct.ResponseForward; EqxAct.QueryForward] = capture.ExternalCalls @>
            test <@ [||] = res @>
            verifyRequestChargesMax 3 // 2.99

            // But we can still read (service2 shares the cache so is aware of the last writes, and pruning does not invalidate the Tip)
            capture.Clear()
            let! _ = service2.Read cartId
            test <@ [EqxAct.TipNotModified] = capture.ExternalCalls @>
            verifyRequestChargesMax 1
    }<|MERGE_RESOLUTION|>--- conflicted
+++ resolved
@@ -76,20 +76,11 @@
         let addRemoveCount = 40
         let eventsPerAction = addRemoveCount * 2 - 1
         let queryMaxItems = 3
-<<<<<<< HEAD
         let context = createPrimaryContextEx log queryMaxItems (if eventsInTip then eventsPerAction else 0)
 
         let service = Cart.createServiceWithoutOptimization log context
-        let emptyTip = if eventsInTip then 0 else 1
         let expectedResponses n =
             let expectedBatches = 1 + if eventsInTip then n / 2 else n
-=======
-        let context = createPrimaryContext log queryMaxItems
-
-        let service = Cart.createServiceWithoutOptimization log context
-        let expectedResponses n =
-            let expectedBatches = 1 + n
->>>>>>> 539e7ef1
             max 1 (int (ceil (float expectedBatches / float queryMaxItems)))
 
         let cartId = % Guid.NewGuid()
@@ -98,12 +89,8 @@
         for i in [1..transactions] do
             do! addAndThenRemoveItemsManyTimesExceptTheLastOne cartContext cartId skuId service addRemoveCount
             test <@ i = i && List.replicate (expectedResponses (i-1)) EqxAct.ResponseBackward @ [EqxAct.QueryBackward; EqxAct.Append] = capture.ExternalCalls @>
-<<<<<<< HEAD
             if eventsInTip then verifyRequestChargesMax 74 // 73.61 [3.58; 70.03]
             else verifyRequestChargesMax 79 // 78.37 [3.15; 75.22]
-=======
-            verifyRequestChargesMax 79 // 78.37 [3.15; 75.22]
->>>>>>> 539e7ef1
             capture.Clear()
 
         // Validate basic operation; Key side effect: Log entries will be emitted to `capture`
@@ -112,12 +99,8 @@
         test <@ addRemoveCount = match state with { items = [{ quantity = quantity }] } -> quantity | _ -> failwith "nope" @>
 
         test <@ List.replicate (expectedResponses transactions) EqxAct.ResponseBackward @ [EqxAct.QueryBackward] = capture.ExternalCalls @>
-<<<<<<< HEAD
         if eventsInTip then verifyRequestChargesMax 8 // 7.46
         else verifyRequestChargesMax 15 // 14.01
-=======
-        verifyRequestChargesMax 15 // 14.01
->>>>>>> 539e7ef1
     }
 
     [<AutoData(MaxTest = 2, SkipIfRequestedViaEnvironmentVariable="EQUINOX_INTEGRATION_SKIP_COSMOS")>]
@@ -226,17 +209,10 @@
         if not eventsInTip then
             (* Verify pruning does not affect the copies of the events maintained as Unfolds *)
 
-<<<<<<< HEAD
             // Needs to share the same context (with inner CosmosClient) for the session token to be threaded through
             // If we run on an independent context, we won't see (and hence prune) the full set of events
             let ctx = Core.EventsContext(context, log)
             let streamName = ContactPreferences.streamName id |> FsCodec.StreamName.toString
-=======
-        // Needs to share the same context (with inner CosmosClient) for the session token to be threaded through
-        // If we run on an independent context, we won't see (and hence prune) the full set of events
-        let ctx = Core.EventsContext(context, log)
-        let streamName = ContactPreferences.streamName id |> FsCodec.StreamName.toString
->>>>>>> 539e7ef1
 
             // Prune all the events
             let! deleted, deferred, trimmedPos = Core.Events.prune ctx streamName 14L
