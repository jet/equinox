<Project ToolsVersion="15.0">
  <PropertyGroup>
    <VersionPrefix>0.0.1</VersionPrefix>
    <Authors>@jet @bartelink @eiriktsarpalis and contributors</Authors>
    <Company>Jet.com</Company>
    <Description>Composable high performance event sourcing componentry</Description>
    <PackageProjectUrl>https://github.com/jet/equinox</PackageProjectUrl>
    <PackageTags>fsharp unionencoder eventsourcing eventstore typeshape</PackageTags>
    <PackageLicenseUrl>https://github.com/jet/equinox/blob/master/LICENSE</PackageLicenseUrl>
    <Copyright>Copyright © 2016-8</Copyright>

    <RepoRootDir>$([System.IO.Path]::GetFullPath("$(MSBuildThisFileDirectory)"))</RepoRootDir>
    <NupkgsDir>$([System.IO.Path]::GetFullPath("$(MSBuildThisFileDirectory)/bin/nupkg"))</NupkgsDir>
    <MonoOrEmpty Condition=" '$(OS)' != 'Windows_NT' ">mono </MonoOrEmpty>    
    
    <!-- SourceLink related properties https://github.com/dotnet/SourceLink#using-sourcelink -->
    <PublishRepositoryUrl>true</PublishRepositoryUrl>
    <EmbedUntrackedSources>true</EmbedUntrackedSources>
    <AllowedOutputExtensionsInPackageBuildOutputFolder>$(AllowedOutputExtensionsInPackageBuildOutputFolder);.pdb</AllowedOutputExtensionsInPackageBuildOutputFolder>
<<<<<<< HEAD
    
    <!-- disable sourcelink on mono, to workaround https://github.com/dotnet/sourcelink/issues/155 -->
    <EnableSourceLink Condition=" '$(OS)' != 'Windows_NT' AND '$(MSBuildRuntimeType)' != 'Core' ">false</EnableSourceLink>
    <EnableSourceControlManagerQueries>$(EnableSourceLink)</EnableSourceControlManagerQueries>    
    
=======
    <!-- disable sourcelink on mono, to workaround https://github.com/dotnet/sourcelink/issues/155 -->
    <EnableSourceLink Condition=" '$(OS)' != 'Windows_NT' AND '$(MSBuildRuntimeType)' != 'Core' ">false</EnableSourceLink>
    <EnableSourceControlManagerQueries>$(EnableSourceLink)</EnableSourceControlManagerQueries>
>>>>>>> f8ff8b31
  </PropertyGroup>
</Project><|MERGE_RESOLUTION|>--- conflicted
+++ resolved
@@ -17,16 +17,8 @@
     <PublishRepositoryUrl>true</PublishRepositoryUrl>
     <EmbedUntrackedSources>true</EmbedUntrackedSources>
     <AllowedOutputExtensionsInPackageBuildOutputFolder>$(AllowedOutputExtensionsInPackageBuildOutputFolder);.pdb</AllowedOutputExtensionsInPackageBuildOutputFolder>
-<<<<<<< HEAD
-    
-    <!-- disable sourcelink on mono, to workaround https://github.com/dotnet/sourcelink/issues/155 -->
-    <EnableSourceLink Condition=" '$(OS)' != 'Windows_NT' AND '$(MSBuildRuntimeType)' != 'Core' ">false</EnableSourceLink>
-    <EnableSourceControlManagerQueries>$(EnableSourceLink)</EnableSourceControlManagerQueries>    
-    
-=======
     <!-- disable sourcelink on mono, to workaround https://github.com/dotnet/sourcelink/issues/155 -->
     <EnableSourceLink Condition=" '$(OS)' != 'Windows_NT' AND '$(MSBuildRuntimeType)' != 'Core' ">false</EnableSourceLink>
     <EnableSourceControlManagerQueries>$(EnableSourceLink)</EnableSourceControlManagerQueries>
->>>>>>> f8ff8b31
   </PropertyGroup>
 </Project>