﻿namespace Equinox.CosmosStore.Core

open Equinox.Core
open FsCodec
open FSharp.Control
open Microsoft.Azure.Cosmos
open Newtonsoft.Json
open Serilog
open System

/// A single Domain Event from the array held in a Batch
type [<NoEquality; NoComparison; JsonObject(ItemRequired=Required.Always)>]
    Event =
    {   /// Creation datetime (as opposed to system-defined _lastUpdated which is touched by triggers, replication etc.)
        t: DateTimeOffset // ISO 8601

        /// The Case (Event Type); used to drive deserialization
        c: string // required

        /// Event body, as UTF-8 encoded json ready to be injected into the Json being rendered for CosmosDB
        [<JsonConverter(typeof<FsCodec.NewtonsoftJson.VerbatimUtf8JsonConverter>)>]
        [<JsonProperty(Required=Required.AllowNull)>]
        d: byte[] // Required, but can be null so Nullary cases can work

        /// Optional metadata, as UTF-8 encoded json, ready to emit directly (null, not written if missing)
        [<JsonConverter(typeof<FsCodec.NewtonsoftJson.VerbatimUtf8JsonConverter>)>]
        [<JsonProperty(Required=Required.Default, NullValueHandling=NullValueHandling.Ignore)>]
        m: byte[]

        /// Optional correlationId (can be null, not written if missing)
        [<JsonProperty(Required=Required.Default, NullValueHandling=NullValueHandling.Ignore)>]
        correlationId : string

        /// Optional causationId (can be null, not written if missing)
        [<JsonProperty(Required=Required.Default, NullValueHandling=NullValueHandling.Ignore)>]
        causationId : string }

    interface IEventData<byte[]> with
        member __.EventType = __.c
        member __.Data = __.d
        member __.Meta = __.m
        member __.EventId = Guid.Empty
        member __.CorrelationId = __.correlationId
        member __.CausationId = __.causationId
        member __.Timestamp = __.t

/// A 'normal' (frozen, not Tip) Batch of Events (without any Unfolds)
type [<NoEquality; NoComparison; JsonObject(ItemRequired=Required.Always)>]
    Batch =
    {   /// CosmosDB-mandated Partition Key, must be maintained within the document
        /// Not actually required if running in single partition mode, but for simplicity, we always write it
        [<JsonProperty(Required=Required.Default)>] // Not requested in queries
        p: string // "{streamName}"

        /// CosmosDB-mandated unique row key; needs to be unique within any partition it is maintained; must be string
        /// At the present time, one can't perform an ORDER BY on this field, hence we also have i shadowing it
        /// NB Tip uses a well known value here while it's actively 'open'
        id: string // "{index}"

        /// When we read, we need to capture the value so we can retain it for caching purposes
        /// NB this is not relevant to fill in when we pass it to the writing stored procedure
        /// as it will do: 1. read 2. merge 3. write merged version contingent on the _etag not having changed
        [<JsonProperty(DefaultValueHandling=DefaultValueHandling.Ignore, Required=Required.Default)>]
        _etag: string

        /// base 'i' value for the Events held herein
        i: int64 // {index}

        // `i` value for successor batch (to facilitate identifying which Batch a given startPos is within)
        n: int64 // {index}

        /// The Domain Events (as opposed to Unfolded Events, see Tip) at this offset in the stream
        e: Event[] }
    /// Unless running in single partition mode (which would restrict us to 10GB per collection)
    /// we need to nominate a partition key that will be in every document
    static member internal PartitionKeyField = "p"
    /// As one cannot sort by the implicit `id` field, we have an indexed `i` field for sort and range query use
    static member internal IndexedFields = [Batch.PartitionKeyField; "i"; "n"]

/// Compaction/Snapshot/Projection Event based on the state at a given point in time `i`
[<NoEquality; NoComparison>]
type Unfold =
    {   /// Base: Stream Position (Version) of State from which this Unfold Event was generated
        i: int64

        /// Generation datetime
        t: DateTimeOffset // ISO 8601 // Not written by versions <= 2.0.0-rc9

        /// The Case (Event Type) of this compaction/snapshot, used to drive deserialization
        c: string // required

        /// UTF-8 JSON OR Event body - Json -> UTF-8 -> Deflate -> Base64
        [<JsonConverter(typeof<Base64MaybeDeflateUtf8JsonConverter>)>]
        d: byte[] // required

        /// Optional metadata, same encoding as `d` (can be null; not written if missing)
        [<JsonConverter(typeof<Base64MaybeDeflateUtf8JsonConverter>)>]
        [<JsonProperty(Required=Required.Default, NullValueHandling=NullValueHandling.Ignore)>]
        m: byte[] } // optional

/// Transparently encodes/decodes fields that can optionally by compressed by
/// 1. Writing outgoing values (which may be JSON string, JSON object, or null) from a UTF-8 JSON array representation as per VerbatimUtf8Converter
/// 2a. Decoding incoming JSON String values by Decompressing it to a UTF-8 JSON array representation
/// 2b. Decoding incoming JSON non-string values by reading the raw value directly into a UTF-8 JSON array as per VerbatimUtf8Converter
and Base64MaybeDeflateUtf8JsonConverter() =
    inherit JsonConverter()
    let inflate str : byte[] =
        let compressedBytes = System.Convert.FromBase64String str
        use input = new System.IO.MemoryStream(compressedBytes)
        use decompressor = new System.IO.Compression.DeflateStream(input, System.IO.Compression.CompressionMode.Decompress)
        use output = new System.IO.MemoryStream()
        decompressor.CopyTo(output)
        output.ToArray()
    static member Compress(input : byte[]) : byte[] =
        if input = null || input.Length = 0 then null else

        use output = new System.IO.MemoryStream()
        use compressor = new System.IO.Compression.DeflateStream(output, System.IO.Compression.CompressionLevel.Optimal)
        compressor.Write(input,0,input.Length)
        compressor.Close()
        String.Concat("\"", System.Convert.ToBase64String(output.ToArray()), "\"")
        |> System.Text.Encoding.UTF8.GetBytes
    override __.CanConvert(objectType) =
        typeof<byte[]>.Equals(objectType)
    override __.ReadJson(reader, _, _, serializer) =
        match reader.TokenType with
        | JsonToken.Null -> null
        | JsonToken.String -> serializer.Deserialize(reader, typedefof<string>) :?> string |> inflate |> box
        | _ -> Newtonsoft.Json.Linq.JToken.Load reader |> string |> System.Text.Encoding.UTF8.GetBytes |> box
    override __.WriteJson(writer, value, serializer) =
        let array = value :?> byte[]
        if array = null || array.Length = 0 then serializer.Serialize(writer, null)
        else System.Text.Encoding.UTF8.GetString array |> writer.WriteRawValue

/// The special-case 'Pending' Batch Format used to read the currently active (and mutable) document
/// Stored representation has the following diffs vs a 'normal' (frozen/completed) Batch: a) `id` = `-1` b) contains unfolds (`u`)
/// NB the type does double duty as a) model for when we read it b) encoding a batch being sent to the stored proc
type [<NoEquality; NoComparison; JsonObject(ItemRequired=Required.Always)>]
    Tip =
    {   [<JsonProperty(Required=Required.Default)>] // Not requested in queries
        /// Partition key, as per Batch
        p: string // "{streamName}"
        /// Document Id within partition, as per Batch
        id: string // "{-1}" - Well known IdConstant used while this remains the pending batch

        /// When we read, we need to capture the value so we can retain it for caching purposes
        /// NB this is not relevant to fill in when we pass it to the writing stored procedure
        /// as it will do: 1. read 2. merge 3. write merged version contingent on the _etag not having changed
        [<JsonProperty(DefaultValueHandling=DefaultValueHandling.Ignore, Required=Required.Default)>]
        _etag: string

        /// base 'i' value for the Events held herein
        i: int64

        /// `i` value for successor batch (to facilitate identifying which Batch a given startPos is within)
        n: int64 // {index}

        /// Domain Events, will eventually move out to a Batch
        e: Event[]

        /// Compaction/Snapshot/Projection events - owned and managed by the sync stored proc
        u: Unfold[] }
    static member internal WellKnownDocumentId = "-1"

/// Position and Etag to which an operation is relative
[<NoComparison>]
type Position = { index: int64; etag: string option }

module internal Position =
    /// NB very inefficient compared to FromDocument or using one already returned to you
    let fromI (i: int64) = { index = i; etag = None }
    /// If we have strong reason to suspect a stream is empty, we won't have an etag (and Writer Stored Procedure special cases this)
    let fromKnownEmpty = fromI 0L
    /// Just Do It mode
    let fromAppendAtEnd = fromI -1L // sic - needs to yield -1
    let fromEtag (value : string) = { fromI -2L with etag = Some value }
    /// Create Position from Tip record context (facilitating 1 RU reads)
    let fromTip (x: Tip) = { index = x.n; etag = match x._etag with null -> None | x -> Some x }
    /// If we encounter the tip (id=-1) item/document, we're interested in its etag so we can re-sync for 1 RU
    let tryFromBatch (x: Batch) =
        if x.id <> Tip.WellKnownDocumentId then None
        else Some { index = x.n; etag = match x._etag with null -> None | x -> Some x }

[<RequireQualifiedAccess>]
type Direction = Forward | Backward override this.ToString() = match this with Forward -> "Forward" | Backward -> "Backward"

type internal Enum() =
    static member Events(i: int64, e: Event[], ?minIndex, ?maxIndex) : ITimelineEvent<byte[]> seq = seq {
        let indexMin, indexMax = defaultArg minIndex 0L, defaultArg maxIndex Int64.MaxValue
        for offset in 0..e.Length-1 do
            let index = i + int64 offset
            // If we're loading from a nominated position, we need to discard items in the batch before/after the start on the start page
            if index >= indexMin && index < indexMax then
                let x = e.[offset]
                yield FsCodec.Core.TimelineEvent.Create(index, x.c, x.d, x.m, Guid.Empty, x.correlationId, x.causationId, x.t) }
    static member internal Events(t: Tip, ?minIndex, ?maxIndex) : ITimelineEvent<byte[]> seq =
        Enum.Events(t.i, t.e, ?minIndex = minIndex, ?maxIndex = maxIndex)
    static member internal Events(b: Batch, ?minIndex, ?maxIndex) =
        Enum.Events(b.i, b.e, ?minIndex = minIndex, ?maxIndex = maxIndex)
    static member Unfolds(xs: Unfold[]) : ITimelineEvent<byte[]> seq = seq {
        for x in xs -> FsCodec.Core.TimelineEvent.Create(x.i, x.c, x.d, x.m, Guid.Empty, null, null, x.t, isUnfold = true) }
    static member EventsAndUnfolds(x: Tip, ?minIndex, ?maxIndex): ITimelineEvent<byte[]> seq =
        Enum.Events(x, ?minIndex = minIndex, ?maxIndex = maxIndex)
        |> Seq.append (Enum.Unfolds x.u)
        // where Index is equal, unfolds get delivered after the events so the fold semantics can be 'idempotent'
        |> Seq.sortBy (fun x -> x.Index, x.IsUnfold)

type IRetryPolicy = abstract member Execute: (int -> Async<'T>) -> Async<'T>

module Log =
    [<NoEquality; NoComparison>]
    type Measurement = { stream: string; interval: StopwatchInterval; bytes: int; count: int; ru: float }
    [<NoEquality; NoComparison>]
    type Event =
        /// Individual read request for the Tip
        | Tip of Measurement
        /// Individual read request for the Tip, not found
        | TipNotFound of Measurement
        /// Tip read with Single RU Request Charge due to correct use of etag in cache
        | TipNotModified of Measurement
        /// Summarizes a set of Responses for a given Read request
        | Query of Direction * responses: int * Measurement
        /// Individual read request in a Batch
        /// Charges are rolled up into Query (so do not double count)
        | Response of Direction * Measurement
        | SyncSuccess of Measurement
        | SyncResync of Measurement
        | SyncConflict of Measurement
        /// Handled response from listing of batches in a stream
        /// Charges are rolled up into Prune (so do not double count)
        | PruneResponse of Measurement
        /// Deleted an individual Batch
        | Delete of Measurement
        /// Pruned batches from head of a stream
        /// Count in Measurement is number of batches (documents) deleted
        /// Bytes in Measurement is number of events deleted
        | Prune of responsesHandled : int * Measurement
    let prop name value (log : ILogger) = log.ForContext(name, value)
    let propData name (events: #IEventData<byte[]> seq) (log : ILogger) =
        let render = function null -> "null" | bytes -> System.Text.Encoding.UTF8.GetString bytes
        let items = seq { for e in events do yield sprintf "{\"%s\": %s}" e.EventType (render e.Data) }
        log.ForContext(name, sprintf "[%s]" (String.concat ",\n\r" items))
    let propEvents = propData "events"
    let propDataUnfolds = Enum.Unfolds >> propData "unfolds"
    let propStartPos (value : Position) log = prop "startPos" value.index log
    let propStartEtag (value : Position) log = prop "startEtag" value.etag log

    let withLoggedRetries<'t> (retryPolicy: IRetryPolicy option) (contextLabel : string) (f : ILogger -> Async<'t>) log: Async<'t> =
        match retryPolicy with
        | None -> f log
        | Some retryPolicy ->
            let withLoggingContextWrapping count =
                let log = if count = 1 then log else log |> prop contextLabel count
                f log
            retryPolicy.Execute withLoggingContextWrapping
    /// Attach a property to the log context to hold the metrics
    // Sidestep Log.ForContext converting to a string; see https://github.com/serilog/serilog/issues/1124
    open Serilog.Events
    let event (value : Event) (log : ILogger) =
        let enrich (e : LogEvent) = e.AddPropertyIfAbsent(LogEventProperty("cosmosEvt", ScalarValue(value)))
        log.ForContext({ new Serilog.Core.ILogEventEnricher with member __.Enrich(evt,_) = enrich evt })
    let (|BlobLen|) = function null -> 0 | (x : byte[]) -> x.Length
    let (|EventLen|) (x: #IEventData<_>) = let (BlobLen bytes), (BlobLen metaBytes) = x.Data, x.Meta in bytes + metaBytes + 80
    let (|BatchLen|) = Seq.sumBy (|EventLen|)

    /// NB Caveat emptor; this is subject to unlimited change without the major version changing - while the `dotnet-templates` repo will be kept in step, and
    /// the ChangeLog will mention changes, it's critical to not assume that the presence or nature of these helpers be considered stable
    module InternalMetrics =

        module Stats =
            let inline (|Stats|) ({ interval = i; ru = ru }: Measurement) = ru, let e = i.Elapsed in int64 e.TotalMilliseconds

            let (|CosmosReadRc|CosmosWriteRc|CosmosResyncRc|CosmosResponseRc|CosmosDeleteRc|CosmosPruneRc|) = function
                | Tip (Stats s)
                | TipNotFound (Stats s)
                | TipNotModified (Stats s)
                | Query (_,_, (Stats s)) -> CosmosReadRc s
                // slices are rolled up into batches so be sure not to double-count
                | Response (_,(Stats s))
                // costs roll up into Prune operation so be sure not to double-count
                | PruneResponse (Stats s) -> CosmosResponseRc s
                | SyncSuccess (Stats s)
                | SyncConflict (Stats s) -> CosmosWriteRc s
                | SyncResync (Stats s) -> CosmosResyncRc s
                | Delete (Stats s) -> CosmosDeleteRc s
                | Prune (_, (Stats s)) -> CosmosPruneRc s
            let (|SerilogScalar|_|) : LogEventPropertyValue -> obj option = function
                | (:? ScalarValue as x) -> Some x.Value
                | _ -> None
            let (|CosmosMetric|_|) (logEvent : LogEvent) : Event option =
                match logEvent.Properties.TryGetValue("cosmosEvt") with
                | true, SerilogScalar (:? Event as e) -> Some e
                | _ -> None
            type Counter =
                { mutable rux100: int64; mutable count: int64; mutable ms: int64 }
                static member Create() = { rux100 = 0L; count = 0L; ms = 0L }
                member __.Ingest (ru, ms) =
                    System.Threading.Interlocked.Increment(&__.count) |> ignore
                    System.Threading.Interlocked.Add(&__.rux100, int64 (ru*100.)) |> ignore
                    System.Threading.Interlocked.Add(&__.ms, ms) |> ignore
            type LogSink() =
                static let epoch = System.Diagnostics.Stopwatch.StartNew()
                static member val Read = Counter.Create() with get, set
                static member val Write = Counter.Create() with get, set
                static member val Resync = Counter.Create() with get, set
                static member val Delete = Counter.Create() with get, set
                static member val Prune = Counter.Create() with get, set
                static member Restart() =
                    LogSink.Read <- Counter.Create()
                    LogSink.Write <- Counter.Create()
                    LogSink.Resync <- Counter.Create()
                    LogSink.Delete <- Counter.Create()
                    LogSink.Prune <- Counter.Create()
                    let span = epoch.Elapsed
                    epoch.Restart()
                    span
                interface Serilog.Core.ILogEventSink with
                    member __.Emit logEvent = logEvent |> function
                        | CosmosMetric (CosmosReadRc stats) -> LogSink.Read.Ingest stats
                        | CosmosMetric (CosmosWriteRc stats) -> LogSink.Write.Ingest stats
                        | CosmosMetric (CosmosResyncRc stats) -> LogSink.Resync.Ingest stats
                        | CosmosMetric (CosmosDeleteRc stats) -> LogSink.Delete.Ingest stats
                        | CosmosMetric (CosmosPruneRc stats) -> LogSink.Prune.Ingest stats
                        | CosmosMetric (CosmosResponseRc _) -> () // Costs are already included in others
                        | _ -> ()

        /// Relies on feeding of metrics from Log through to Stats.LogSink
        /// Use Stats.LogSink.Restart() to reset the start point (and stats) where relevant
        let dump (log: Serilog.ILogger) =
            let stats =
              [ "Read", Stats.LogSink.Read
                "Write", Stats.LogSink.Write
                "Resync", Stats.LogSink.Resync
                "Delete", Stats.LogSink.Delete
                "Prune", Stats.LogSink.Prune ]
            let mutable rows, totalCount, totalRc, totalMs = 0, 0L, 0., 0L
            let logActivity name count rc lat =
                log.Information("{name}: {count:n0} requests costing {ru:n0} RU (average: {avg:n2}); Average latency: {lat:n0}ms",
                    name, count, rc, (if count = 0L then Double.NaN else rc/float count), (if count = 0L then Double.NaN else float lat/float count))
            for name, stat in stats do
                if stat.count <> 0L then
                    let ru = float stat.rux100 / 100.
                    totalCount <- totalCount + stat.count
                    totalRc <- totalRc + ru
                    totalMs <- totalMs + stat.ms
                    logActivity name stat.count ru stat.ms
                    rows <- rows + 1
            // Yes, there's a minor race here between the use of the values and the reset
            let duration = Stats.LogSink.Restart()
            if rows > 1 then logActivity "TOTAL" totalCount totalRc totalMs
            let measures : (string * (TimeSpan -> float)) list = [ "s", fun x -> x.TotalSeconds(*; "m", fun x -> x.TotalMinutes; "h", fun x -> x.TotalHours*) ]
            let logPeriodicRate name count ru = log.Information("rp{name} {count:n0} = ~{ru:n0} RU", name, count, ru)
            for uom, f in measures do let d = f duration in if d <> 0. then logPeriodicRate uom (float totalCount/d |> int64) (totalRc/d)

[<AutoOpen>]
module private MicrosoftAzureCosmosWrappers =
    /// Extracts the innermost exception from a nested hierarchy of Aggregate Exceptions
    let (|AggregateException|) (exn : exn) =
        let rec aux (e : exn) =
            match e with
            | :? AggregateException as agg when agg.InnerExceptions.Count = 1 ->
                aux agg.InnerExceptions.[0]
            | _ -> e
        aux exn
    /// CosmosDB Error HttpStatusCode extractor
    let (|CosmosException|_|) (e : exn) =
        match e with
        | AggregateException (:? CosmosException as ce) -> Some ce
        | _ -> None
    // CosmosDB Error HttpStatusCode extractor
    let (|CosmosStatusCode|) (e : CosmosException) =
        e.StatusCode

    type ReadResult<'T> = Found of 'T | NotFound | NotModified
    type Container with
        member container.TryReadItem(partitionKey : PartitionKey, documentId : string, ?options : ItemRequestOptions): Async<float * ReadResult<'T>> = async {
            let options = defaultArg options null
            let! ct = Async.CancellationToken
            // TODO use TryReadItemStreamAsync to avoid the exception https://github.com/Azure/azure-cosmos-dotnet-v3/issues/692#issuecomment-521936888
            try let! item = async { return! container.ReadItemAsync(documentId, partitionKey, requestOptions = options, cancellationToken = ct) |> Async.AwaitTaskCorrect }
                // if item.StatusCode = System.Net.HttpStatusCode.NotModified then return item.RequestCharge, NotModified
                // NB `.Document` will NRE if a IfNoneModified precondition triggers a NotModified result
                // else
                return item.RequestCharge, Found item.Resource
            with CosmosException (CosmosStatusCode System.Net.HttpStatusCode.NotFound as e) -> return e.RequestCharge, NotFound
                | CosmosException (CosmosStatusCode System.Net.HttpStatusCode.NotModified as e) -> return e.RequestCharge, NotModified
                // NB while the docs suggest you may see a 412, the NotModified in the body of the try/with is actually what happens
                | CosmosException (CosmosStatusCode System.Net.HttpStatusCode.PreconditionFailed as e) -> return e.RequestCharge, NotModified }

// NB don't nest in a private module, or serialization will fail miserably ;)
[<CLIMutable; NoEquality; NoComparison; Newtonsoft.Json.JsonObject(ItemRequired=Newtonsoft.Json.Required.AllowNull)>]
type SyncResponse = { etag: string; n: int64; conflicts: Unfold[]; e : Event[] }

module internal SyncStoredProc =
<<<<<<< HEAD
    let [<Literal>] name = "EquinoxEventsInTip4"  // NB need to rename/number for any breaking change
=======
    let [<Literal>] name = "EquinoxRollingUnfolds5"  // NB need to rename/number for any breaking change
>>>>>>> 482d82cc
    let [<Literal>] body = """
// Manages the merging of the supplied Request Batch into the stream, potentially storing events in the Tip

// 0 perform concurrency check (index=-1 -> always append; index=-2 -> check based on .etag; _ -> check .n=.index)

// High level end-states:

// 1a if there is a Tip, but are only changes to the `u`nfolds (and no `e`vents) -> update Tip only
// 1b if there is a Tip, but incoming request includes an event -> generate a batch document + create empty Tip

// 2a if stream empty, but incoming request includes an event -> generate a batch document + create empty Tip
// 2b if no current Tip, and no events being written -> the incoming `req` becomes the Tip batch

function sync(req, expIndex, expEtag, maxEventsInTip, maxStringifyLen) {
    if (!req) throw new Error("Missing req argument");
    const collectionLink = __.getSelfLink();
    const response = getContext().getResponse();
    // Locate the Tip (-1) batch for this stream (which may not exist)
    const tipDocId = __.getAltLink() + "/docs/" + req.id;
    const isAccepted = __.readDocument(tipDocId, {}, function (err, current) {
        // Verify we dont have a conflicting write
        if (expIndex === -1) {
            // For Any mode, we always do an append operation
            executeUpsert(current);
        } else if (!current && ((expIndex === -2 && expEtag !== null) || expIndex > 0)) {
            // If there is no Tip page, the writer has no possible reason for writing at an index other than zero, and an etag exp must be fulfilled
            response.setBody({ etag: null, n: 0, conflicts: [], e: [] });
        } else if (current && ((expIndex === -2 && expEtag !== current._etag) || (expIndex !== -2 && expIndex !== current.n))) {
            // Where possible, we extract conflicting events from e and/or u in order to avoid another read cycle;
            // yielding [] triggers the client to go loading the events itself

            // if we're working based on etags, the `u`nfolds likely bear relevant info as state-bearing unfolds
<<<<<<< HEAD
            const recentEvents = expIndex < current.i ? [] : current.e.slice(expIndex - current.i);
            response.setBody({ etag: current._etag, n: current.n, conflicts: current.u || [], e: recentEvents });
=======
            response.setBody({ etag: current._etag, n: current.n, conflicts: current.u || [] });
>>>>>>> 482d82cc
        } else {
            executeUpsert(current);
        }
    });
    if (!isAccepted) throw new Error("readDocument not Accepted");

    function executeUpsert(tip) {
        function callback(err, doc) {
            if (err) throw err;
            response.setBody({ etag: doc._etag, n: doc.n, conflicts: null, e: [] });
        }
        function shouldCalveBatch(events) {
            return events.length > maxEventsInTip || JSON.stringify(events).length > maxStringifyLen;
        }
        function shouldCalveBatch(events) {
            return events.length > 0;
        }
        if (tip) {
            Array.prototype.push.apply(tip.e, req.e);
            tip.n = tip.i + tip.e.length;
            // If there are events, calve them to their own batch (this behavior is to simplify CFP consumer impl)
            if (shouldCalveBatch(tip.e)) {
                const batch = { id: tip.i.toString(), p: tip.p, i: tip.i, n: tip.n, e: tip.e }
                const batchAccepted = __.createDocument(collectionLink, batch, { disableAutomaticIdGeneration: true });
                if (!batchAccepted) throw new Error("Unable to remove Tip markings.");

                tip.i = tip.n;
                tip.e = [];
            }

            // TODO Carry forward `u` items not present in `batch`, together with supporting catchup events from preceding batches

            // Replace all the unfolds // TODO: should remove only unfolds being superseded
            tip.u = req.u;
            // As we've mutated the document in a manner that can conflict with other writers, our write needs to be contingent on no competing updates having taken place
            const isAccepted = __.replaceDocument(tip._self, tip, { etag: tip._etag }, callback);
            if (!isAccepted) throw new Error("Unable to replace Tip batch.");
        } else {
            // NOTE we write the batch first (more consistent RU cost than writing tip first)
            if (shouldCalveBatch(req.e)) {
                const batch = { id: "0", p: req.p, i: 0, n: req.e.length, e: req.e };
                const batchAccepted = __.createDocument(collectionLink, batch, { disableAutomaticIdGeneration: true });
                if (!batchAccepted) throw new Error("Unable to create Batch 0.");

                req.i = batch.n;
                req.e = [];
            } else {
                req.i = 0;
            }
            req.n = req.i + req.e.length;
            const isAccepted = __.createDocument(collectionLink, req, { disableAutomaticIdGeneration: true }, callback);
            if (!isAccepted) throw new Error("Unable to create Tip batch.");
        }
    }
}"""

[<RequireQualifiedAccess>]
type internal SyncExp = Version of int64 | Etag of string | Any

module internal Sync =

    // NB don't nest in a private module, or serialization will fail miserably ;)
    [<RequireQualifiedAccess; NoEquality; NoComparison>]
    type Result =
        | Written of Position
        | Conflict of Position * events: ITimelineEvent<byte[]>[]
        | ConflictUnknown of Position

    let private run (container : Container, stream : string) (maxEventsInTip, maxStringifyLen) (exp, req: Tip)
        : Async<float*Result> = async {
        let ep =
            match exp with
            | SyncExp.Version ev -> Position.fromI ev
            | SyncExp.Etag et -> Position.fromEtag et
            | SyncExp.Any -> Position.fromAppendAtEnd
        let! ct = Async.CancellationToken
        let args = [| box req; box ep.index; box (Option.toObj ep.etag); box maxEventsInTip; box maxStringifyLen |]
        let! (res : Scripts.StoredProcedureExecuteResponse<SyncResponse>) =
            container.Scripts.ExecuteStoredProcedureAsync<SyncResponse>(SyncStoredProc.name, PartitionKey stream, args, cancellationToken = ct) |> Async.AwaitTaskCorrect
        let newPos = { index = res.Resource.n; etag = Option.ofObj res.Resource.etag }
        match res.Resource.conflicts with
        | null -> return res.RequestCharge, Result.Written newPos
<<<<<<< HEAD
        // ConflictUnknown is to be yielded if we believe querying is going to be necessary (as there are no unfolds, and no relevant events in the Tip)
        | [||] when res.Resource.e.Length = 0 && newPos.index > ep.index ->
            return res.RequestCharge, Result.ConflictUnknown newPos
        | unfolds -> // stored proc only returns events with index >= req.i - no need to trim to a minIndex
            let events = (Enum.Events(ep.index, res.Resource.e), Enum.Unfolds unfolds) ||> Seq.append |> Array.ofSeq
            return res.RequestCharge, Result.Conflict (newPos, events) }

    let private logged (container,stream) (maxEventsInTip, maxStringifyLen) (exp : SyncExp, req: Tip) (log : ILogger)
=======
        | [||] when newPos.index = 0L -> return res.RequestCharge, Result.Conflict (newPos, Array.empty)
        | [||] -> return res.RequestCharge, Result.ConflictUnknown newPos
        | unfolds -> // stored proc only returns unfolds with index >= req.i - no need to trim to a minIndex
            let events = Enum.Unfolds unfolds |> Array.ofSeq
            return res.RequestCharge, Result.Conflict (newPos, events) }

    let private logged (container,stream) (exp : SyncExp, req: Tip) (log : ILogger)
>>>>>>> 482d82cc
        : Async<Result> = async {
        let! t, (ru, result) = run (container,stream) (maxEventsInTip, maxStringifyLen) (exp, req) |> Stopwatch.Time
        let (Log.BatchLen bytes), count = Enum.Events req, req.e.Length
        let log =
            let inline mkMetric ru : Log.Measurement = { stream = stream; interval = t; bytes = bytes; count = count; ru = ru }
            let inline propConflict log = log |> Log.prop "conflict" true |> Log.prop "eventTypes" (Seq.truncate 5 (seq { for x in req.e -> x.c }))
            let verbose = log.IsEnabled Serilog.Events.LogEventLevel.Debug
            (if verbose then log |> Log.propEvents (Enum.Events req) |> Log.propDataUnfolds req.u else log)
            |> match exp with
                | SyncExp.Etag et ->     Log.prop "expectedEtag" et
                | SyncExp.Version ev ->  Log.prop "expectedVersion" ev
                | SyncExp.Any ->         Log.prop "expectedVersion" -1
            |> match result with
                | Result.Written pos ->
                    Log.prop "nextExpectedVersion" pos >> Log.event (Log.SyncSuccess (mkMetric ru))
                | Result.ConflictUnknown pos ->
                    Log.prop "nextExpectedVersion" pos >> propConflict >> Log.event (Log.SyncConflict (mkMetric ru))
                | Result.Conflict (pos, xs) ->
                    (if verbose then Log.propData "conflicts" xs else id)
                    >> Log.prop "nextExpectedVersion" pos >> propConflict >> Log.event (Log.SyncResync(mkMetric ru))
        log.Information("EqxCosmos {action:l} {stream} {count}+{ucount} {ms:f1}ms {ru}RU {bytes:n0}b {exp}",
            "Sync", stream, count, req.u.Length, (let e = t.Elapsed in e.TotalMilliseconds), ru, bytes, exp)
        return result }

    let batch (log : ILogger) (retryPolicy, maxEventsInTip, maxStringifyLen) containerStream expBatch: Async<Result> =
        let call = logged containerStream (maxEventsInTip, maxStringifyLen) expBatch
        Log.withLoggedRetries retryPolicy "writeAttempt" call log

    let private mkEvent (e : IEventData<_>) =
        {   t = e.Timestamp; c = e.EventType; d = e.Data; m = e.Meta; correlationId = e.CorrelationId; causationId = e.CausationId }
    let mkBatch (stream: string) (events: IEventData<_>[]) unfolds : Tip =
        {   p = stream; id = Tip.WellKnownDocumentId; n = -1L(*Server-managed*); i = -1L(*Server-managed*); _etag = null
            e = Array.map mkEvent events; u = Array.ofSeq unfolds }
    let mkUnfold compressor baseIndex (unfolds: IEventData<_> seq) : Unfold seq =
        unfolds
        |> Seq.mapi (fun offset x ->
                {   i = baseIndex + int64 offset
                    c = x.EventType
                    d = compressor x.Data
                    m = compressor x.Meta
                    t = DateTimeOffset.UtcNow
                } : Unfold)

module Initialization =

    type [<RequireQualifiedAccess>] Provisioning = Container of rus: int | Database of rus: int | Serverless
    let adjustOfferC (c:Container) (rus : int) = async {
        let! ct = Async.CancellationToken
        let! _ = c.ReplaceThroughputAsync(rus, cancellationToken = ct) |> Async.AwaitTaskCorrect in () }
    let adjustOfferD (d:Database) (rus : int) = async {
        let! ct = Async.CancellationToken
        let! _ = d.ReplaceThroughputAsync(rus, cancellationToken = ct) |> Async.AwaitTaskCorrect in () }
    let private createDatabaseIfNotExists (client:CosmosClient) dName maybeRus = async {
        let! ct = Async.CancellationToken
        let! dbr = client.CreateDatabaseIfNotExistsAsync(id = dName, throughput = Option.toNullable maybeRus, cancellationToken = ct) |> Async.AwaitTaskCorrect
        return dbr.Database }
    let private createOrProvisionDatabase (client:CosmosClient) dName mode = async {
        match mode with
        | Provisioning.Database rus ->
            let! db = createDatabaseIfNotExists client dName (Some rus)
            do! adjustOfferD db rus
        | Provisioning.Container _ | Provisioning.Serverless ->
            let! _ = createDatabaseIfNotExists client dName None in () }
    let private createContainerIfNotExists (d:Database) (cp:ContainerProperties) maybeRus = async {
        let! ct = Async.CancellationToken
        let! c = d.CreateContainerIfNotExistsAsync(cp, throughput = Option.toNullable maybeRus, cancellationToken = ct) |> Async.AwaitTaskCorrect
        return c.Container }
    let private createOrProvisionContainer (d:Database) (cp:ContainerProperties) mode = async {
        match mode with
        | Provisioning.Container rus ->
            let! c = createContainerIfNotExists d cp (Some rus)
            do! adjustOfferC c rus
            return c
        | Provisioning.Database _ | Provisioning.Serverless ->
            return! createContainerIfNotExists d cp None }
    let private createStoredProcIfNotExists (c:Container) (name, body): Async<float> = async {
        try let! r = c.Scripts.CreateStoredProcedureAsync(Scripts.StoredProcedureProperties(id = name, body = body)) |> Async.AwaitTaskCorrect
            return r.RequestCharge
        with CosmosException ((CosmosStatusCode sc) as e) when sc = System.Net.HttpStatusCode.Conflict -> return e.RequestCharge }
    let private mkContainerProperties containerName partitionKeyFieldName =
        ContainerProperties(id = containerName, partitionKeyPath = sprintf "/%s" partitionKeyFieldName)
    let private createBatchAndTipContainerIfNotExists (client: CosmosClient) (dName,cName) mode : Async<Container> =
        let def = mkContainerProperties cName Batch.PartitionKeyField
        def.IndexingPolicy.IndexingMode <- IndexingMode.Consistent
        def.IndexingPolicy.Automatic <- true
        // Can either do a blacklist or a whitelist
        // Given how long and variable the blacklist would be, we whitelist instead
        def.IndexingPolicy.ExcludedPaths.Add(ExcludedPath(Path="/*"))
        // NB its critical to index the nominated PartitionKey field defined above or there will be runtime errors
        for k in Batch.IndexedFields do def.IndexingPolicy.IncludedPaths.Add(IncludedPath(Path = sprintf "/%s/?" k))
        createOrProvisionContainer (client.GetDatabase dName) def mode
    let createSyncStoredProcIfNotExists (log: ILogger option) container = async {
        let! t, ru = createStoredProcIfNotExists container (SyncStoredProc.name,SyncStoredProc.body) |> Stopwatch.Time
        match log with
        | None -> ()
        | Some log -> log.Information("Created stored procedure {procName} in {ms}ms {ru}RU", SyncStoredProc.name, (let e = t.Elapsed in e.TotalMilliseconds), ru) }
    let private createAuxContainerIfNotExists (client: CosmosClient) (dName,cName) mode : Async<Container> =
        let def = mkContainerProperties cName "id" // as per Cosmos team, Partition Key must be "/id"
        // TL;DR no indexing of any kind; see https://github.com/Azure/azure-documentdb-changefeedprocessor-dotnet/issues/142
        def.IndexingPolicy.Automatic <- false
        def.IndexingPolicy.IndexingMode <- IndexingMode.None
        createOrProvisionContainer (client.GetDatabase dName) def mode
    let init log (client: CosmosClient) (dName,cName) mode skipStoredProc = async {
        do! createOrProvisionDatabase client dName mode
        let! container = createBatchAndTipContainerIfNotExists client (dName,cName) mode
        if not skipStoredProc then
            do! createSyncStoredProcIfNotExists (Some log) container }
    let initAux (client: CosmosClient) (dName,cName) rus = async {
        // Hardwired for now (not sure if CFP can store in a Database-allocated as it would need to be supplying partition keys)
        let mode = Provisioning.Container rus
        do! createOrProvisionDatabase client dName mode
        return! createAuxContainerIfNotExists client (dName,cName) mode }

    /// Holds Container state, coordinating initialization activities
    type internal ContainerInitializerGuard(container : Container, fallback : Container option, ?initContainer : Container -> Async<unit>) =
        let initGuard = initContainer |> Option.map (fun init -> AsyncCacheCell<unit>(init container))

        member __.Container = container
        member __.Fallback = fallback
        member internal __.InitializationGate = match initGuard with Some g when not (g.IsValid())  -> Some g.AwaitValue | _ -> None

module internal Tip =

    let private get (container : Container, stream : string) (maybePos: Position option) =
        let ro = match maybePos with Some { etag = Some etag } -> ItemRequestOptions(IfNoneMatchEtag = etag) | _ -> null
        container.TryReadItem(PartitionKey stream, Tip.WellKnownDocumentId, ro)
    let private loggedGet (get : Container * string -> Position option -> Async<_>) (container,stream) (maybePos: Position option) (log: ILogger) = async {
        let log = log |> Log.prop "stream" stream
        let! t, (ru, res : ReadResult<Tip>) = get (container,stream) maybePos |> Stopwatch.Time
        let log bytes count (f : Log.Measurement -> _) = log |> Log.event (f { stream = stream; interval = t; bytes = bytes; count = count; ru = ru })
        match res with
        | ReadResult.NotModified ->
            (log 0 0 Log.TipNotModified).Information("EqxCosmos {action:l} {res} {ms}ms rc={ru}", "Tip", 302, (let e = t.Elapsed in e.TotalMilliseconds), ru)
        | ReadResult.NotFound ->
            (log 0 0 Log.TipNotFound).Information("EqxCosmos {action:l} {res} {ms}ms rc={ru}", "Tip", 404, (let e = t.Elapsed in e.TotalMilliseconds), ru)
        | ReadResult.Found tip ->
            let log =
                let (Log.BatchLen bytes), count = Enum.Unfolds tip.u, tip.u.Length
                log bytes count Log.Tip
            let log = if (not << log.IsEnabled) Events.LogEventLevel.Debug then log else log |> Log.propDataUnfolds tip.u
            let log = match maybePos with Some p -> log |> Log.propStartPos p |> Log.propStartEtag p | None -> log
            let log = log |> Log.prop "_etag" tip._etag |> Log.prop "n" tip.n
            log.Information("EqxCosmos {action:l} {res} {ms}ms rc={ru}", "Tip", 200, (let e = t.Elapsed in e.TotalMilliseconds), ru)
        return ru, res }
    type [<RequireQualifiedAccess; NoComparison; NoEquality>] Result = NotModified | NotFound | Found of Position * ITimelineEvent<byte[]>[]
    /// `pos` being Some implies that the caller holds a cached value and hence is ready to deal with Result.NotModified
    let tryLoad (log : ILogger) retryPolicy containerStream (maybePos: Position option, maxIndex): Async<Result> = async {
        let! _rc, res = Log.withLoggedRetries retryPolicy "readAttempt" (loggedGet get containerStream maybePos) log
        match res with
        | ReadResult.NotModified -> return Result.NotModified
        | ReadResult.NotFound -> return Result.NotFound
        | ReadResult.Found tip ->
            let minIndex = maybePos |> Option.map (fun x -> x.index)
            return Result.Found (Position.fromTip tip, Enum.EventsAndUnfolds(tip, ?maxIndex = maxIndex, ?minIndex = minIndex) |> Array.ofSeq) }

 module internal Query =

    let feedIteratorMapTi (map : int -> StopwatchInterval -> FeedResponse<'t> -> 'u) (query : FeedIterator<'t>) : AsyncSeq<'u> =
        let rec loop i : AsyncSeq<'u> = asyncSeq {
            if not query.HasMoreResults then return None else
            let! ct = Async.CancellationToken
            let! t, (res : FeedResponse<'t>) = query.ReadNextAsync(ct) |> Async.AwaitTaskCorrect |> Stopwatch.Time
            yield map i t res
            if query.HasMoreResults then
                yield! loop (i + 1) }
        loop 0
    let private mkQuery (log : ILogger) (container : Container, stream: string) includeTip maxItems (direction: Direction, minIndex, maxIndex) : FeedIterator<Batch> =
        let order = if direction = Direction.Forward then "ASC" else "DESC"
        let query =
            let args = [
                 match minIndex with None -> () | Some x -> yield "c.n > @minPos", fun (q : QueryDefinition) -> q.WithParameter("@minPos", x)
                 match maxIndex with None -> () | Some x -> yield "c.i < @maxPos", fun (q : QueryDefinition) -> q.WithParameter("@maxPos", x) ]
            let whereClause =
                let notTip = sprintf "c.id!=\"%s\"" Tip.WellKnownDocumentId // until tip-isa-batch, we have a guarantee there are no events in Tip
                let conditions = Seq.map fst args
                if List.isEmpty args && includeTip then null
                else "WHERE " + String.Join(" AND ", if includeTip then conditions else Seq.append conditions (Seq.singleton notTip))
            let queryString = sprintf "SELECT c.id, c.i, c._etag, c.n, c.e FROM c %s ORDER BY c.i %s" whereClause order
            let prams = Seq.map snd args
            (QueryDefinition queryString, prams) ||> Seq.fold (fun q wp -> q |> wp)
        log.Debug("EqxCosmos Query {query} on {stream}", query.QueryText, stream)
        let qro = QueryRequestOptions(PartitionKey = Nullable (PartitionKey stream), MaxItemCount = Nullable maxItems)
        container.GetItemQueryIterator<Batch>(query, requestOptions = qro)

    // Unrolls the Batches in a response
    // NOTE when reading backwards, the events are emitted in reverse Index order to suit the takeWhile consumption
    let private mapPage direction (streamName: string) (minIndex, maxIndex) (maxRequests: int option)
            (log: ILogger) i t (res : FeedResponse<Batch>)
        : ITimelineEvent<byte[]>[] * Position option * float =
        let log = log |> Log.prop "batchIndex" i
        match maxRequests with
        | Some mr when i >= mr -> log.Information "batch Limit exceeded"; invalidOp "batch Limit exceeded"
        | _ -> ()
        let batches, ru = Array.ofSeq res, res.RequestCharge
        let unwrapBatch (b : Batch) =
            Enum.Events(b, ?minIndex = minIndex, ?maxIndex = maxIndex)
            |> if direction = Direction.Backward then System.Linq.Enumerable.Reverse else id
        let events = batches |> Seq.collect unwrapBatch |> Array.ofSeq
        let (Log.BatchLen bytes), count = events, events.Length
        let reqMetric : Log.Measurement = { stream = streamName; interval = t; bytes = bytes; count = count; ru = ru }
        let log = let evt = Log.Response (direction, reqMetric) in log |> Log.event evt
        let log = if (not << log.IsEnabled) Events.LogEventLevel.Debug then log else log |> Log.propEvents events
        let index = if count = 0 then Nullable () else Nullable <| Seq.min (seq { for x in batches -> x.i })
        (log|> Log.prop "bytes" bytes
            |> match minIndex with None -> id | Some i -> Log.prop "minIndex" i
            |> match maxIndex with None -> id | Some i -> Log.prop "maxIndex" i)
            .Information("EqxCosmos {action:l} {count}/{batches} {direction} {ms}ms i={index} rc={ru}",
                "Response", count, batches.Length, direction, (let e = t.Elapsed in e.TotalMilliseconds), index, ru)
        let maybePosition = batches |> Array.tryPick Position.tryFromBatch
        events, maybePosition, ru

    let private logQuery direction queryMaxItems streamName interval (responsesCount, events : ITimelineEvent<byte[]>[]) n (ru: float) (log : ILogger) =
        let (Log.BatchLen bytes), count = events, events.Length
        let reqMetric : Log.Measurement = { stream = streamName; interval = interval; bytes = bytes; count = count; ru = ru }
        let evt = Log.Event.Query (direction, responsesCount, reqMetric)
        let action = match direction with Direction.Forward -> "QueryF" | Direction.Backward -> "QueryB"
<<<<<<< HEAD
        (log |> Log.prop "bytes" bytes |> Log.prop "batchSize" queryMaxItems |> Log.event evt).Information(
=======
        (log |> Log.prop "bytes" bytes |> Log.prop "queryMaxItems" queryMaxItems |> Log.event evt).Information(
>>>>>>> 482d82cc
            "EqxCosmos {action:l} {stream} v{n} {count}/{responses} {ms}ms rc={ru}",
            action, streamName, n, count, responsesCount, (let e = interval.Elapsed in e.TotalMilliseconds), ru)

    let private calculateUsedVersusDroppedPayload stopIndex (xs: ITimelineEvent<byte[]>[]) : int * int =
        let mutable used, dropped = 0, 0
        let mutable found = false
        for x in xs do
            let (Log.EventLen bytes) = x
            if found then dropped <- dropped + bytes
            else used <- used + bytes
            if x.Index = stopIndex then found <- true
        used, dropped

    [<RequireQualifiedAccess; NoComparison; NoEquality>]
    type ScanResult<'event> = { found : bool; index : int64; next : int64; maybeTipPos : Position option; events : 'event[] }

    let scanTip (tryDecode: #IEventData<byte[]> -> 'event option, isOrigin: 'event -> bool) (pos : Position, xs: #ITimelineEvent<byte[]>[]) : ScanResult<'event> =
        let items = ResizeArray()
        let isOrigin' e =
            match tryDecode e with
            | None -> false
            | Some e ->
                items.Insert(0, e) // WalkResult always renders events ordered correctly - here we're aiming to align with Enum.EventsAndUnfolds
                isOrigin e
        let f, e = xs |> Seq.tryFindBack isOrigin' |> Option.isSome, items.ToArray()
        { found = f; maybeTipPos = Some pos; index = pos.index; next = pos.index + 1L; events = e }

    // Yields events in ascending Index order
    let scan<'event> (log : ILogger) (container,stream) includeTip maxItems maxRequests direction
        (tryDecode : ITimelineEvent<byte[]> -> 'event option, isOrigin: 'event -> bool)
        (minIndex, maxIndex)
        : Async<ScanResult<'event> option> = async {
        let mutable found = false
        let mutable responseCount = 0
        let mergeBatches (log : ILogger) (batchesBackward: AsyncSeq<ITimelineEvent<byte[]>[] * Position option * float>) = async {
            let mutable lastResponse, maybeTipPos, ru = None, None, 0.
            let! events =
                batchesBackward
                |> AsyncSeq.map (fun (events, maybePos, r) ->
                    if maybeTipPos = None then maybeTipPos <- maybePos
                    lastResponse <- Some events; ru <- ru + r
                    responseCount <- responseCount + 1
                    seq { for x in events -> x, tryDecode x })
                |> AsyncSeq.concatSeq
                |> AsyncSeq.takeWhileInclusive (function
                    | x, Some e when isOrigin e ->
                        found <- true
                        match lastResponse with
                        | None -> log.Information("EqxCosmos Stop stream={stream} at={index} {case}", stream, x.Index, x.EventType)
                        | Some batch ->
                            let used, residual = batch |> calculateUsedVersusDroppedPayload x.Index
                            log.Information("EqxCosmos Stop stream={stream} at={index} {case} used={used} residual={residual}",
                                stream, x.Index, x.EventType, used, residual)
                        false
                    | _ -> true)
                |> AsyncSeq.toArrayAsync
            return events, maybeTipPos, ru }
        let log = log |> Log.prop "batchSize" maxItems |> Log.prop "stream" stream
        let readLog = log |> Log.prop "direction" direction
        let batches : AsyncSeq<ITimelineEvent<byte[]>[] * Position option * float> =
            mkQuery readLog (container,stream) includeTip maxItems (direction, minIndex, maxIndex)
            |> feedIteratorMapTi (mapPage direction stream (minIndex, maxIndex) maxRequests readLog)
        let! t, (events, maybeTipPos, ru) = mergeBatches log batches |> Stopwatch.Time
        let raws = Array.map fst events
        let decoded = if direction = Direction.Forward then Array.choose snd events else Seq.choose snd events |> Seq.rev |> Array.ofSeq
        let minMax = (None, raws) ||> Array.fold (fun acc x -> let i = x.Index in Some (match acc with None -> i, i | Some (n, x) -> min n i, max x i))
        let version = match minMax with Some (_, max) -> max + 1L | None -> 0L
        log |> logQuery direction maxItems stream t (responseCount,raws) version ru
        return minMax |> Option.map (fun (i,m) -> { found = found; index = i; next = m + 1L; maybeTipPos = maybeTipPos; events = decoded }) }

    let walkLazy<'event> (log : ILogger) (container,stream) maxItems maxRequests
        (tryDecode : ITimelineEvent<byte[]> -> 'event option, isOrigin: 'event -> bool)
        (direction, minIndex, maxIndex)
        : AsyncSeq<'event[]> = asyncSeq {
        let query = mkQuery log (container,stream) true maxItems (direction, minIndex, maxIndex)

        let readPage = mapPage direction stream (minIndex, maxIndex) maxRequests
        let log = log |> Log.prop "batchSize" maxItems |> Log.prop "stream" stream
        let readLog = log |> Log.prop "direction" direction
        let query = query |> feedIteratorMapTi (readPage readLog)
        let startTicks = System.Diagnostics.Stopwatch.GetTimestamp()
        let allEvents = ResizeArray()
        let mutable i, ru = 0, 0.
        try let mutable ok = true
            let e = query.GetEnumerator()
            while ok do
                let batchLog = readLog |> Log.prop "batchIndex" i
                match maxRequests with
                | Some mr when i+1 >= mr -> batchLog.Information "batch Limit exceeded"; invalidOp "batch Limit exceeded"
                | _ -> ()

                match! e.MoveNext() with
                | None -> ok <- false // rest of block does not happen, while exits
                | Some (events, _pos, rus) ->

                ru <- ru + rus
                allEvents.AddRange(events)

                let acc = ResizeArray()
                for x in events do
                    match tryDecode x with
                    | Some e when isOrigin e ->
                        let used, residual = events |> calculateUsedVersusDroppedPayload x.Index
                        log.Information("EqxCosmos Stop stream={stream} at={index} {case} used={used} residual={residual}",
                            stream, x.Index, x.EventType, used, residual)
                        ok <- false
                        acc.Add e
                    | Some e -> acc.Add e
                    | None -> ()
                i <- i + 1
                yield acc.ToArray()
        finally
            let endTicks = System.Diagnostics.Stopwatch.GetTimestamp()
            let t = StopwatchInterval(startTicks, endTicks)
            log |> logQuery direction maxItems stream t (i, allEvents.ToArray()) -1L ru }

    /// Manages coalescing of spans of events obtained from various sources:
    /// 1) Tip Data and/or Conflicting events
    /// 2) Querying Primary for predecessors of what's obtained from 1
    /// 2) Querying Secondary for predecessors of what's obtained from 1
    let load (log : ILogger) (minIndex, maxIndex) (tip : ScanResult<'event> option)
            (primary : int64 option * int64 option -> Async<ScanResult<'event> option>)
            (secondary : (int64 option * int64 option -> Async<ScanResult<'event> option>) option)
            : Async<Position * 'event[]> = async {
        let minI = defaultArg minIndex 0L
        match tip with
        | Some { index = i; maybeTipPos = Some p; events = e } when i <= minI -> return p, e
        | Some { found = true; maybeTipPos = Some p; events = e } -> return p, e
        | _ ->

        let i, events, pos =
            match tip with
            | Some { index = i; maybeTipPos = p; events = e } -> Some i, e, p
            | None -> maxIndex, Array.empty, None
        let! primary = primary (minIndex, i)
        let events, pos =
            match primary with
            | None -> events, pos |> Option.defaultValue Position.fromKnownEmpty
            | Some p -> Array.append p.events events, pos |> Option.orElse p.maybeTipPos |> Option.defaultValue (Position.fromI p.next)
        let inline logMissing (minIndex, maxIndex) message =
            if log.IsEnabled Events.LogEventLevel.Debug then
                (log|> fun log -> match minIndex with None -> log | Some mi -> log |> Log.prop "minIndex" mi
                    |> fun log -> match maxIndex with None -> log | Some mi -> log |> Log.prop "maxIndex" mi)
                    .Debug(message)

        match primary, secondary with
        | Some { index = i }, _ when i <= minI -> return pos, events // primary had required earliest event Index, no need to look at secondary
        | Some { found = true }, _ -> return pos, events // origin found in primary, no need to look in secondary
        | _, None ->
<<<<<<< HEAD
            // TODO Add TipConfig parameter to opt-into this vs throwing
=======
            // TODO Add TipOptions parameter to opt-into this vs throwing
>>>>>>> 482d82cc
            logMissing (minIndex, i) "Origin event not found; no secondary container supplied"
            return pos, events
        | _, Some secondary ->

        let maxIndex = match primary with Some p -> Some p.index | None -> maxIndex // if no batches in primary, high water mark from tip is max
        let! secondary = secondary (minIndex, maxIndex)
        let events =
            match secondary with
            | Some s -> Array.append s.events events
            | None -> events
        match secondary with
        | Some { index = i } when i <= minI -> ()
        | Some { found = true } -> ()
        | _ -> logMissing (minIndex, maxIndex) "Origin event not found in secondary container"
        return pos, events }

// Manages deletion of batches
// Note: it's critical that we delete individually, in the correct order so as not to leave gaps
// Note: public so BatchIndices can be deserialized into
module Delete =

    type BatchIndices = { id : string; i : int64; n : int64 }

    let pruneBefore (log: ILogger) (container: Container, stream: string) maxItems beforePos : Async<int * int * int64> = async {
        let! ct = Async.CancellationToken
        let log = log |> Log.prop "stream" stream
        let deleteItem id count : Async<float> = async {
            let ro = ItemRequestOptions(EnableContentResponseOnWrite = Nullable false) // https://devblogs.microsoft.com/cosmosdb/enable-content-response-on-write/
            let! t, res = container.DeleteItemAsync(id, PartitionKey stream, ro, cancellationToken = ct) |> Async.AwaitTaskCorrect |> Stopwatch.Time
            let rc, ms = res.RequestCharge, (let e = t.Elapsed in e.TotalMilliseconds)
            let reqMetric : Log.Measurement = { stream = stream; interval = t; bytes = -1; count = count; ru = rc }
            let log = let evt = Log.Delete reqMetric in log |> Log.event evt
            log.Information("EqxCosmos {action:l} {id} {ms}ms rc={ru}", "Delete", id, ms, rc)
            return res.RequestCharge
        }
        let log = log |> Log.prop "beforePos" beforePos
        let query : FeedIterator<BatchIndices> =
             let qro = QueryRequestOptions(PartitionKey = Nullable(PartitionKey stream), MaxItemCount = Nullable maxItems)
             container.GetItemQueryIterator<_>(QueryDefinition "SELECT c.id, c.i, c.n FROM c", requestOptions = qro)
        let mapPage i (t : StopwatchInterval) (page : FeedResponse<BatchIndices>) =
            let batches, rc, ms = Array.ofSeq page, page.RequestCharge, (let e = t.Elapsed in e.TotalMilliseconds)
            let next = Array.tryLast batches |> Option.map (fun x -> x.n) |> Option.toNullable
            let reqMetric : Log.Measurement = { stream = stream; interval = t; bytes = -1; count = batches.Length; ru = rc }
            let log = let evt = Log.PruneResponse reqMetric in log |> Log.prop "batchIndex" i |> Log.event evt
            log.Information("EqxCosmos {action:l} {batches} {ms}ms n={next} rc={ru}", "PruneResponse", batches.Length, ms, next, rc)
            batches, rc

        // If we have results: []
        // - deleteBefore  9 would: return 0,0,0

        // If we have results: ["-1",10,10; "0",0,1; "2",1,3; "3",3,8; "8",8,10]
        // - deleteBefore  3 would: inspect first 3, delete 2, return 3,0,3
        // - deleteBefore  4 would: inspect first 4, delete 2, return 3,1,3
        // - deleteBefore  8 would: inspect first 4, delete 2, return 8,0,8

        // If we have results: ["-1",10,10; "8",8,10]
        // - deleteBefore  3 would: inspect first 2, delete 0, return 0,0,8
        // - deleteBefore  8 would: inspect first 2, delete 0, return 0,0,8
        // - deleteBefore  9 would: inspect first 2, delete 0, return 0,1,8
        // - deleteBefore 10 would: inspect first 2, delete 1, return 2,0,10
        // - deleteBefore 11 would: inspect first 2, delete 1, return 2,0,10

        // If we have results: ["-1",10,10]
        // - deleteBefore  9 would: inspect first 1, delete 0, return 0,0,10
        // - deleteBefore 10 would: inspect first 1, delete 0, return 0,0,10
        // - deleteBefore 11 would: inspect first 1, delete 0, return 0,0,10
        let! pt, outcomes =
            let isTip (x : BatchIndices) = x.id = Tip.WellKnownDocumentId
            let isRelevant x = isTip x || x.i < beforePos
            let hasRelevantItems (batches, _) = batches |> Array.exists isRelevant
            let handle (batches : BatchIndices[], rc) = async {
                let mutable delCharges, batchesDeleted, eventsDeleted, eventsDeferred = 0., 0, 0, 0
                let mutable tipI, lwm = None, None
                for x in batches |> Seq.takeWhile isRelevant do
                    let count = x.n - x.i |> int
                    if isTip x then
                        tipI <- Some x.i
                        // TODO order by i and prune events from tip
                    elif x.n > beforePos then
                        eventsDeferred <- eventsDeferred + min count (int (beforePos - x.i))
                        lwm <- Some x.i
                    else
                        let! charge = deleteItem x.id count
                        delCharges <- delCharges + charge
                        batchesDeleted <- batchesDeleted + 1
                        eventsDeleted <- eventsDeleted + count
                        lwm <- Some x.n
                return rc, (tipI, lwm), (delCharges, batchesDeleted, eventsDeleted, eventsDeferred)
            }
            query
            |> Query.feedIteratorMapTi mapPage
            |> AsyncSeq.takeWhile hasRelevantItems
            |> AsyncSeq.mapAsync handle
            |> AsyncSeq.toArrayAsync
            |> Stopwatch.Time
        let mutable queryCharges, delCharges, responses, batchesDeleted, eventsDeleted, eventsDeferred = 0., 0., 0, 0, 0, 0
        let mutable lwm, tipI = None, None
        for qc, (bTipI, bLwm), (dc, bDel, eDel, eDef) in outcomes do
            lwm <- max lwm bLwm
            tipI <- max tipI bTipI
            queryCharges <- queryCharges + qc
            delCharges <- delCharges + dc
            responses <- responses + 1
            batchesDeleted <- batchesDeleted + bDel
            eventsDeleted <- eventsDeleted + eDel
            eventsDeferred <- eventsDeferred + eDef
        let reqMetric : Log.Measurement = { stream = stream; interval = pt; bytes = eventsDeleted; count = batchesDeleted; ru = queryCharges }
        let log = let evt = Log.Prune (responses, reqMetric) in log |> Log.event evt
        let lwm =
            match lwm, tipI with
            | Some lwm, _     -> lwm  // we saw a batch and identified a Low Water mark based on it
            | None, Some tipI -> tipI // we saw the Tip, but no batches along the way, therefore it's i is the low water mark
            | None, None      -> 0L   // If we've seen no batches at all, then the write position is 0L
        log.Information("EqxCosmos {action:l} {events}/{batches} lwm={lwm} {ms}ms queryRu={ru} deleteRu={delRu}",
                "Prune", eventsDeleted, batchesDeleted, lwm, (let e = pt.Elapsed in e.TotalMilliseconds), queryCharges, delCharges)
        return eventsDeleted, eventsDeferred, lwm
    }

type [<NoComparison>] Token = { stream: string; pos: Position }
module Token =
    let create stream pos : StreamToken = { value = box { stream = stream; pos = pos }; version = pos.index }
    let (|Unpack|) (token: StreamToken) : string*Position = let t = unbox<Token> token.value in t.stream,t.pos
    let supersedes (Unpack (_,currentPos)) (Unpack (_,xPos)) =
        let currentVersion, newVersion = currentPos.index, xPos.index
        let currentETag, newETag = currentPos.etag, xPos.etag
        newVersion > currentVersion || currentETag <> newETag

[<AutoOpen>]
module Internal =

    [<RequireQualifiedAccess; NoComparison; NoEquality>]
    type InternalSyncResult = Written of StreamToken | ConflictUnknown of StreamToken | Conflict of Position * ITimelineEvent<byte[]>[]

    [<RequireQualifiedAccess; NoComparison; NoEquality>]
    type LoadFromTokenResult<'event> = Unchanged | Found of StreamToken * 'event[]

<<<<<<< HEAD
/// Defines the policies in force regarding how to split up calls when loading events via queries
type QueryOptions
    (   /// Max Batches to request in query response. Defaults: 10.
=======
/// Defines the policies in force regarding how to split up calls when loading Event Batches via queries
type QueryOptions
    (   /// Max number of Batches to return per paged query response. Default: 10.
>>>>>>> 482d82cc
        [<O; D(null)>]?defaultMaxItems : int,
        /// Dynamic version of `defaultMaxItems`, allowing one to react to dynamic configuration changes. Default: use `defaultMaxItems` value.
        [<O; D(null)>]?getDefaultMaxItems : unit -> int,
        /// Maximum number of trips to permit when slicing the work into multiple responses based on `MaxItems`. Default: unlimited.
        [<O; D(null)>]?maxRequests) =
    let getDefaultMaxItems = defaultArg getDefaultMaxItems (fun () -> defaultArg defaultMaxItems 10)
    /// Limit for Maximum number of `Batch` records in a single query batch response
    member __.MaxItems = getDefaultMaxItems ()
    /// Maximum number of trips to permit when slicing the work into multiple responses based on `MaxItems`
    member __.MaxRequests = maxRequests

<<<<<<< HEAD
/// Defines the policies in force regarding a) retrying read and write operations for the Tip b) accumulation/retention of Events in Tip
type TipOptions
    (   /// Maximum number of events permitted in Tip. When this is exceeded, events are moved out to a standalone Batch. Default: 0.
        [<O; D(null)>]?maxEvents,
        /// Maximum serialized size (length of JSON.stringify representation) to permit to accumulate in Tip before they get moved out to a standalone Batch. Default: 30_000.
        [<O; D(null)>]?maxJsonLength,
        [<O; D(null)>]?readRetryPolicy,
        [<O; D(null)>]?writeRetryPolicy) =
    let maxEvents, maxJsonLength = defaultArg maxEvents 0, defaultArg maxJsonLength 30_000
    /// Maximum number of events permitted in Tip. When this is exceeded, events are moved out to a standalone Batch. Default: 0
    member __.MaxEvents = maxEvents
    /// Maximum serialized size (length of JSON.stringify representation) to permit to accumulate in Tip before they get moved out to a standalone Batch. Default: 30_000.
    member __.MaxJsonLength = maxJsonLength
=======
/// Defines the policies in force regarding retrying read and write operations for the Tip
type TipOptions
    (   [<O; D(null)>]?readRetryPolicy,
        [<O; D(null)>]?writeRetryPolicy) =
>>>>>>> 482d82cc
    member __.ReadRetryPolicy = readRetryPolicy
    member __.WriteRetryPolicy = writeRetryPolicy

type StoreClient(container : Container, fallback : Container option, query : QueryOptions, tip : TipOptions) =

    let loadTip log stream pos = Tip.tryLoad log tip.ReadRetryPolicy (container, stream) (pos, None)

    // Always yields events forward, regardless of direction
    member internal __.Read(log, stream, direction, (tryDecode, isOrigin), ?minIndex, ?maxIndex, ?tip): Async<StreamToken * 'event[]> = async {
        let tip = tip |> Option.map (Query.scanTip (tryDecode,isOrigin))
<<<<<<< HEAD
        let includeTip = Option.isNone tip
=======
        let includeTip = Option.isNone tip && forceExcludeTip <> Some true
>>>>>>> 482d82cc
        let walk log gateway = Query.scan log (gateway,stream) includeTip query.MaxItems query.MaxRequests direction (tryDecode, isOrigin)
        let walkFallback =
            match fallback with
            | None -> None
            | Some f -> walk (log |> Log.prop "secondary" true) f |> Some

        let log = log |> Log.prop "stream" stream
        let! pos, events = Query.load log (minIndex, maxIndex) tip (walk log container) walkFallback
        return Token.create stream pos, events }
    member __.ReadLazy(log, batching: QueryOptions, stream, direction, (tryDecode,isOrigin), ?minIndex, ?maxIndex) : AsyncSeq<'event[]> =
        Query.walkLazy log (container,stream) batching.MaxItems batching.MaxRequests (tryDecode,isOrigin) (direction, minIndex, maxIndex)

    member con.Load(log, (stream, maybePos), (tryDecode, isOrigin), checkUnfolds): Async<StreamToken * 'event[]> =
<<<<<<< HEAD
        if not checkUnfolds then con.Read(log, stream, Direction.Backward, (tryDecode, isOrigin))
=======
        if not checkUnfolds then con.Read(log, stream, Direction.Backward, (tryDecode, isOrigin), forceExcludeTip = true)
>>>>>>> 482d82cc
        else async {
            match! loadTip log stream maybePos with
            | Tip.Result.NotFound -> return Token.create stream Position.fromKnownEmpty, Array.empty
            | Tip.Result.NotModified -> return invalidOp "Not applicable"
            | Tip.Result.Found (pos, xs) -> return! con.Read(log, stream, Direction.Backward, (tryDecode, isOrigin), tip=(pos, xs)) }
    member __.GetPosition(log, stream, ?pos): Async<StreamToken> = async {
        match! loadTip log stream pos with
        | Tip.Result.NotFound -> return Token.create stream Position.fromKnownEmpty
        | Tip.Result.NotModified -> return Token.create stream pos.Value
        | Tip.Result.Found (pos, _unfoldsAndEvents) -> return Token.create stream pos }
    member con.Reload(log, (stream, pos), (tryDecode, isOrigin), ?preview): Async<LoadFromTokenResult<'event>> =
        let query (pos, xs) = async {
            let! res = con.Read(log, stream, Direction.Backward, (tryDecode, isOrigin), tip=(pos, xs), minIndex = pos.index)
            return LoadFromTokenResult.Found res }
        match preview with
        | Some (pos, xs) -> query (pos, xs)
        | None -> async {
            match! loadTip log stream (Some pos) with
            | Tip.Result.NotFound -> return LoadFromTokenResult.Found (Token.create stream Position.fromKnownEmpty, Array.empty)
            | Tip.Result.NotModified -> return LoadFromTokenResult.Unchanged
            | Tip.Result.Found (pos,xs) -> return! query (pos, xs) }

    member internal __.Sync(log, stream, exp, batch: Tip): Async<InternalSyncResult> = async {
        if Array.isEmpty batch.e && Array.isEmpty batch.u then invalidOp "Must write either events or unfolds."
<<<<<<< HEAD
        match! Sync.batch log (tip.WriteRetryPolicy, tip.MaxEvents, tip.MaxJsonLength) (container, stream) (exp, batch) with
=======
        match! Sync.batch log tip.WriteRetryPolicy (container, stream) (exp, batch) with
>>>>>>> 482d82cc
        | Sync.Result.Conflict (pos',events) -> return InternalSyncResult.Conflict (pos',events)
        | Sync.Result.ConflictUnknown pos' -> return InternalSyncResult.ConflictUnknown (Token.create stream pos')
        | Sync.Result.Written pos' -> return InternalSyncResult.Written (Token.create stream pos') }

    member __.Prune(log, stream, beforeIndex) =
        Delete.pruneBefore log (container,stream) query.MaxItems beforeIndex

type internal Category<'event, 'state, 'context>(store : StoreClient, codec : IEventCodec<'event,byte[],'context>) =
    member __.Load(log, stream, initial, checkUnfolds, fold, isOrigin): Async<StreamToken * 'state> = async {
        let! token, events = store.Load(log, (stream, None), (codec.TryDecode,isOrigin), checkUnfolds)
        return token, fold initial events }
    member __.Reload(log, (Token.Unpack (stream, pos) as streamToken), state, fold, isOrigin, ?preloaded): Async<StreamToken * 'state> = async {
        match! store.Reload(log, (stream, pos), (codec.TryDecode,isOrigin), ?preview = preloaded) with
        | LoadFromTokenResult.Unchanged -> return streamToken, state
        | LoadFromTokenResult.Found (token', events) -> return token', fold state events }
    member cat.Sync(log, token, state, events, mapUnfolds, fold, isOrigin, context, compressUnfolds): Async<SyncResult<'state>> = async {
        let state' = fold state (Seq.ofList events)
        let encode e = codec.Encode(context, e)
        let (Token.Unpack (stream,pos)) = token
        let exp,events,eventsEncoded,projectionsEncoded =
            match mapUnfolds with
            | Choice1Of3 () ->     SyncExp.Version pos.index, events, Seq.map encode events |> Array.ofSeq, Seq.empty
            | Choice2Of3 unfold -> SyncExp.Version pos.index, events, Seq.map encode events |> Array.ofSeq, Seq.map encode (unfold events state')
            | Choice3Of3 transmute ->
                let events', unfolds = transmute events state'
                SyncExp.Etag (defaultArg pos.etag null), events', Seq.map encode events' |> Array.ofSeq, Seq.map encode unfolds
        let baseIndex = pos.index + int64 (List.length events)
        let compressor = if compressUnfolds then Base64MaybeDeflateUtf8JsonConverter.Compress else id
        let projections = Sync.mkUnfold compressor baseIndex projectionsEncoded
        let batch = Sync.mkBatch stream eventsEncoded projections
        match! store.Sync(log, stream, exp, batch) with
        | InternalSyncResult.Conflict (pos', tipEvents) -> return SyncResult.Conflict (cat.Reload(log, token, state, fold, isOrigin, (pos', tipEvents)))
        | InternalSyncResult.ConflictUnknown _token' -> return SyncResult.Conflict (cat.Reload(log, token, state, fold, isOrigin))
        | InternalSyncResult.Written token' -> return SyncResult.Written (token', state') }

module internal Caching =
    let applyCacheUpdatesWithSlidingExpiration
            (cache : ICache)
            (prefix : string)
            (slidingExpiration : TimeSpan) =
        let mkCacheEntry (initialToken : StreamToken, initialState : 'state) = CacheEntry<'state>(initialToken, initialState, Token.supersedes)
        let options = CacheItemOptions.RelativeExpiration slidingExpiration
        fun streamName value -> cache.UpdateIfNewer(prefix + streamName, options, mkCacheEntry value)

type internal CachingCategory<'event, 'state, 'context>
    (   category: Category<'event, 'state, 'context>,
        fold: 'state -> 'event seq -> 'state, initial: 'state, isOrigin: 'event -> bool,
        tryReadCache, updateCache,
        checkUnfolds, compressUnfolds, mapUnfolds: Choice<unit, ('event list -> 'state -> 'event seq), ('event list -> 'state -> 'event list * 'event list)>) =
    let cache streamName inner = async {
        let! ts = inner
        do! updateCache streamName ts
        return ts }
    interface ICategory<'event, 'state, string, 'context> with
        member __.Load(log, streamName, opt): Async<StreamToken * 'state> = async {
            match! tryReadCache streamName with
            | None -> return! category.Load(log, streamName, initial, checkUnfolds, fold, isOrigin) |> cache streamName
            | Some tokenAndState when opt = Some Equinox.AllowStale -> return tokenAndState // read already updated TTL, no need to write
            | Some (token, state) -> return! category.Reload(log, token, state, fold, isOrigin) |> cache streamName }
        member __.TrySync(log : ILogger, (Token.Unpack (streamName, _) as streamToken), state, events : 'event list, context)
            : Async<SyncResult<'state>> = async {
            match! category.Sync(log, streamToken, state, events, mapUnfolds, fold, isOrigin, context, compressUnfolds) with
            | SyncResult.Conflict resync ->
                return SyncResult.Conflict (cache streamName resync)
            | SyncResult.Written (token',state') ->
                let! res = cache streamName (async { return (token',state') })
                return SyncResult.Written res }

namespace Equinox.CosmosStore

open Equinox
open Equinox.Core
open Equinox.CosmosStore.Core
open FsCodec
open Microsoft.Azure.Cosmos
open Serilog
open System

/// Holds all relevant state for a Store within a given CosmosDB Database
/// - The CosmosDB CosmosClient (there should be a single one of these per process, plus an optional fallback one for pruning scenarios)
/// - The (singleton) per Container Stored Procedure initialization state
type CosmosStoreConnection
    (   /// Facilitates custom mapping of Stream Category Name to underlying Cosmos Database/Container names
        categoryAndStreamNameToDatabaseContainerStream : string * string -> string * string * string,
        createContainer : string * string -> Container,
        createSecondaryContainer : string * string -> Container option,
        [<O; D(null)>]?primaryDatabaseAndContainerToSecondary : string * string -> string * string,
        /// Admits a hook to enable customization of how <c>Equinox.CosmosStore</c> handles the low level interactions with the underlying <c>CosmosContainer</c>.
        [<O; D(null)>]?createGateway,
        /// Inhibit <c>CreateStoredProcedureIfNotExists</c> when a given Container is used for the first time
        [<O; D(null)>]?disableInitialization) =
    let createGateway = match createGateway with Some creator -> creator | None -> id
    let primaryDatabaseAndContainerToSecondary = defaultArg primaryDatabaseAndContainerToSecondary id
    // Index of database*collection -> Initialization Context
    let containerInitGuards = System.Collections.Concurrent.ConcurrentDictionary<string*string, Initialization.ContainerInitializerGuard>()
    new(client, databaseId : string, containerId : string,
        /// Inhibit <c>CreateStoredProcedureIfNotExists</c> when a given Container is used for the first time
        [<O; D(null)>]?disableInitialization,
        /// Admits a hook to enable customization of how <c>Equinox.CosmosStore</c> handles the low level interactions with the underlying <c>CosmosContainer</c>.
        [<O; D(null)>]?createGateway : Container -> Container,
        /// Client to use for fallback Containers. Default: use same as <c>primary</c>
        ?client2 : CosmosClient,
        /// Database to use for fallback Containers. Default: use same as <c>databaseId</c>
        ?databaseId2,
        /// Container to use for fallback Containers. Default: use same as <c>containerId</c>
        ?containerId2) =
        let genStreamName (categoryName, streamId) = if categoryName = null then streamId else sprintf "%s-%s" categoryName streamId
        let catAndStreamToDatabaseContainerStream (categoryName, streamId) = databaseId, containerId, genStreamName (categoryName, streamId)
        let primaryContainer (d, c) = (client : CosmosClient).GetDatabase(d).GetContainer(c)
        let secondaryContainer =
            if Option.isNone client2 && Option.isNone databaseId2 && Option.isNone containerId2 then fun (_, _) -> None
            else fun (d, c) -> Some ((defaultArg client2 client).GetDatabase(defaultArg databaseId2 d).GetContainer(defaultArg containerId2 c))
        CosmosStoreConnection(catAndStreamToDatabaseContainerStream, primaryContainer, secondaryContainer,
            ?disableInitialization = disableInitialization, ?createGateway = createGateway)
    member internal __.ResolveContainerGuardAndStreamName(categoryName, streamId) : Initialization.ContainerInitializerGuard * string =
        let databaseId, containerId, streamName = categoryAndStreamNameToDatabaseContainerStream (categoryName, streamId)
        let createContainerInitializerGuard (d, c) =
            let init =
                if Some true = disableInitialization then None
                else Some (fun cosmosContainer -> Initialization.createSyncStoredProcIfNotExists None cosmosContainer |> Async.Ignore)
            let secondaryD, secondaryC = primaryDatabaseAndContainerToSecondary (d, c)
            let primaryContainer, secondaryContainer = createContainer (d, c), createSecondaryContainer (secondaryD, secondaryC)
            Initialization.ContainerInitializerGuard(createGateway primaryContainer, Option.map createGateway secondaryContainer, ?initContainer = init)
        let g = containerInitGuards.GetOrAdd((databaseId, containerId), createContainerInitializerGuard)
        g, streamName

/// Defines a set of related access policies for a given CosmosDB, together with a Containers map defining mappings from (category,id) to (databaseId,containerId,streamName)
type CosmosStoreContext(connection : CosmosStoreConnection, ?queryOptions, ?tipOptions) =
    let tipOptions = tipOptions |> Option.defaultWith TipOptions
    let queryOptions = queryOptions |> Option.defaultWith QueryOptions
    new(connection : CosmosStoreConnection, ?defaultMaxItems, ?getDefaultMaxItems, ?maxRequests, ?tipOptions) =
        let queryOptions = QueryOptions(?defaultMaxItems = defaultMaxItems, ?getDefaultMaxItems = getDefaultMaxItems, ?maxRequests = maxRequests)
        CosmosStoreContext(connection, queryOptions, ?tipOptions = tipOptions)
<<<<<<< HEAD
    new(connection : CosmosStoreConnection, ?queryMaxItems,
        /// Maximum number of events permitted in Tip. When this is exceeded, events are moved out to a standalone Batch. Default: 0
        /// NOTE <c>Equinox.Cosmos</c> versions <= 3.0.0 cannot read events in Tip, hence using a non-zero value will not be interoperable.
        ?tipMaxEvents,
        /// Maximum serialized size (length of JSON.stringify representation) permitted in Tip before they get moved out to a standalone Batch. Default: 30_000.
        ?tipMaxJsonLength) =
        let tipOptions = TipOptions(?maxEvents = tipMaxEvents, ?maxJsonLength = tipMaxJsonLength)
=======
    new(connection : CosmosStoreConnection, ?queryMaxItems) =
        let tipOptions = TipOptions()
>>>>>>> 482d82cc
        CosmosStoreContext(connection, tipOptions = tipOptions, ?defaultMaxItems = queryMaxItems)
    member internal __.ResolveContainerClientAndStreamIdAndInit(categoryName, streamId) =
        let cg, streamId = connection.ResolveContainerGuardAndStreamName(categoryName, streamId)
        let store = StoreClient(cg.Container, cg.Fallback, queryOptions, tipOptions)
        store, streamId, cg.InitializationGate

[<NoComparison; NoEquality; RequireQualifiedAccess>]
type CachingStrategy =
    /// Do not apply any caching strategy for this Stream.
    /// NB opting not to leverage caching when using CosmosDb can have significant implications for the scalability
    ///   of your application, both in terms of latency and running costs.
    /// While the cost of a cache miss can be ameliorated to varying degrees by employing an appropriate `AccessStrategy`
    ///   [that works well and has been validated for your scenario with real data], even a cache with a low Hit Rate provides
    ///   a direct benefit in terms of the number of Request Unit (RU)s that need to be provisioned to your CosmosDb instances.
    | NoCaching
    /// Retain a single 'state per streamName, together with the associated etag
    /// NB while a strategy like EventStore.Caching.SlidingWindowPrefixed is obviously easy to implement, the recommended approach is to
    /// track all relevant data in the state, and/or have the `unfold` function ensure _all_ relevant events get held in the `u`nfolds in tip
    | SlidingWindow of ICache * window: TimeSpan

[<NoComparison; NoEquality; RequireQualifiedAccess>]
type AccessStrategy<'event,'state> =
    /// Don't apply any optimized reading logic. Note this can be extremely RU cost prohibitive
    /// and can severely impact system scalability. Should hence only be used with careful consideration.
    | Unoptimized
    /// Load only the single most recent event defined in <c>'event`</c> and trust that doing a <c>fold</c> from any such event
    /// will yield a correct and complete state
    /// In other words, the <c>fold</c> function should not need to consider either the preceding <c>'state</state> or <c>'event</c>s.
    /// <remarks>
    /// A copy of the event is also retained in the `Tip` document in order that the state of the stream can be
    /// retrieved using a single (cached, etag-checked) point read.
    /// </remarks
    | LatestKnownEvent
    /// Allow a 'snapshot' event (and/or other events that that pass the <c>isOrigin</c> test) to be used to build the state
    /// in lieu of folding all the events from the start of the stream, as a performance optimization.
    /// <c>toSnapshot</c> is used to generate the <c>unfold</c> that will be held in the Tip document in order to
    /// enable efficient reading without having to query the Event documents.
    | Snapshot of isOrigin: ('event -> bool) * toSnapshot: ('state -> 'event)
    /// Allow any events that pass the `isOrigin` test to be used in lieu of folding all the events from the start of the stream
    /// When writing, uses `toSnapshots` to 'unfold' the <c>'state</c>, representing it as one or more Event records to be stored in
    /// the Tip with efficient read cost.
    | MultiSnapshot of isOrigin: ('event -> bool) * toSnapshots: ('state -> 'event seq)
    /// Instead of actually storing the events representing the decisions, only ever update a snapshot stored in the Tip document
    /// <remarks>In this mode, Optimistic Concurrency Control is necessarily based on the _etag</remarks>
    | RollingState of toSnapshot: ('state -> 'event)
    /// Allow produced events to be filtered, transformed or removed completely and/or to be transmuted to unfolds.
    /// <remarks>
    /// In this mode, Optimistic Concurrency Control is based on the _etag (rather than the normal Expected Version strategy)
    /// in order that conflicting updates to the state not involving the writing of an event can trigger retries.
    /// </remarks>
    | Custom of isOrigin: ('event -> bool) * transmute: ('event list -> 'state -> 'event list*'event list)

type CosmosStoreCategory<'event, 'state, 'context>
    (   context : CosmosStoreContext, codec, fold, initial, caching, access,
        /// Compress Unfolds in Tip. Default: <c>true</c>.
        /// NOTE when set to <c>false</c>, requires Equinox.Cosmos / Equinox.CosmosStore Version >= 2.3.0 to be able to read
        ?compressUnfolds) =
    let compressUnfolds = defaultArg compressUnfolds true
    let categories = System.Collections.Concurrent.ConcurrentDictionary<string, ICategory<_, _, string, 'context>>()
    let resolveCategory (categoryName, container) =
        let createCategory _name : ICategory<_, _, string, 'context> =
            let tryReadCache, updateCache =
                match caching with
                | CachingStrategy.NoCaching -> (fun _ -> async { return None }), fun _ _ -> async { () }
                | CachingStrategy.SlidingWindow (cache, window) -> cache.TryGet, Caching.applyCacheUpdatesWithSlidingExpiration cache null window
            let isOrigin, checkUnfolds, mapUnfolds =
                match access with
                | AccessStrategy.Unoptimized ->                      (fun _ -> false), false, Choice1Of3 ()
                | AccessStrategy.LatestKnownEvent ->                 (fun _ -> true),  true,  Choice2Of3 (fun events _ -> Seq.last events |> Seq.singleton)
                | AccessStrategy.Snapshot (isOrigin,toSnapshot) ->   isOrigin,         true,  Choice2Of3 (fun _ state  -> toSnapshot state |> Seq.singleton)
                | AccessStrategy.MultiSnapshot (isOrigin, unfold) -> isOrigin,         true,  Choice2Of3 (fun _ state  -> unfold state)
                | AccessStrategy.RollingState toSnapshot ->          (fun _ -> true),  true,  Choice3Of3 (fun _ state  -> [],[toSnapshot state])
                | AccessStrategy.Custom (isOrigin,transmute) ->      isOrigin,         true,  Choice3Of3 transmute
            let cosmosCat = Category<'event, 'state, 'context>(container, codec)
            CachingCategory<'event, 'state, 'context>(cosmosCat, fold, initial, isOrigin, tryReadCache, updateCache, checkUnfolds, compressUnfolds, mapUnfolds) :> _
        categories.GetOrAdd(categoryName, createCategory)

    let resolveStream (categoryName, container, streamId, maybeContainerInitializationGate) opt context =
        let category = resolveCategory (categoryName, container)
        { new IStream<'event, 'state> with
            member __.Load log = category.Load(log, streamId, opt)
            member __.TrySync(log: ILogger, token: StreamToken, originState: 'state, events: 'event list) =
                match maybeContainerInitializationGate with
                | None -> category.TrySync(log, token, originState, events, context)
                | Some init -> async {
                    do! init ()
                    return! category.TrySync(log, token, originState, events, context) } }

    let resolveStreamConfig = function
        | StreamName.CategoryAndId (categoryName, streamId) ->
            let containerClient, streamId, init = context.ResolveContainerClientAndStreamIdAndInit(categoryName, streamId)
            categoryName, containerClient, streamId, init

    member __.Resolve
        (   streamName : StreamName,
            /// Resolver options
            [<O; D null>]?option,
            /// Context to be passed to IEventCodec
            [<O; D null>]?context) =
        match resolveStreamConfig streamName, option with
        | streamArgs,(None|Some AllowStale) ->
            resolveStream streamArgs option context
        | (_, _, streamId, _) as streamArgs,Some AssumeEmpty ->
            let stream = resolveStream streamArgs option context
            Stream.ofMemento (Token.create streamId Position.fromKnownEmpty,initial) stream

    member __.FromMemento
        (   Token.Unpack (stream,_pos) as streamToken, state) =
        let skipInitialization = None
        let (categoryName, container, streamId, _maybeInit) = resolveStreamConfig (StreamName.parse stream)
        let stream = resolveStream (categoryName, container, streamId, skipInitialization) None None
        Stream.ofMemento (streamToken,state) stream

[<RequireQualifiedAccess; NoComparison>]
type Discovery =
    /// Separated Account Uri and Key (for interop with previous versions)
    | AccountUriAndKey of accountUri: Uri * key:string
    /// Cosmos SDK Connection String
    | ConnectionString of connectionString : string

type CosmosStoreClientFactory
    (   /// Timeout to apply to individual reads/write round-trips going to CosmosDb
        requestTimeout: TimeSpan,
        /// Maximum number of times to attempt when failure reason is a 429 from CosmosDb, signifying RU limits have been breached
        maxRetryAttemptsOnRateLimitedRequests: int,
        /// Maximum number of seconds to wait (especially if a higher wait delay is suggested by CosmosDb in the 429 response)
        maxRetryWaitTimeOnRateLimitedRequests: TimeSpan,
        /// Connection limit for Gateway Mode (default 1000)
        [<O; D(null)>]?gatewayModeMaxConnectionLimit,
        /// Connection mode (default: ConnectionMode.Gateway (lowest perf, least trouble))
        [<O; D(null)>]?mode : ConnectionMode,
        /// consistency mode (default: ConsistencyLevel.Session)
        [<O; D(null)>]?defaultConsistencyLevel : ConsistencyLevel,
        /// Inhibits certificate verification when set to <c>true</c>, i.e. for working with the CosmosDB Emulator (default <c>false</c>)
        [<O; D(null)>]?bypassCertificateValidation : bool) =

    /// CosmosClientOptions for this Connector as configured
    member val Options =
        let maxAttempts, maxWait, timeout = Nullable maxRetryAttemptsOnRateLimitedRequests, Nullable maxRetryWaitTimeOnRateLimitedRequests, requestTimeout
        let co =
            CosmosClientOptions(
                MaxRetryAttemptsOnRateLimitedRequests = maxAttempts,
                MaxRetryWaitTimeOnRateLimitedRequests = maxWait,
                RequestTimeout = timeout)
        match mode with
        | Some ConnectionMode.Direct -> co.ConnectionMode <- ConnectionMode.Direct
        | None | Some ConnectionMode.Gateway | Some _ (* enum total match :( *) -> co.ConnectionMode <- ConnectionMode.Gateway // default; only supports Https
        match gatewayModeMaxConnectionLimit with
        | Some _ when co.ConnectionMode = ConnectionMode.Direct -> invalidArg "gatewayModeMaxConnectionLimit" "Not admissible in Direct mode"
        | x -> if co.ConnectionMode = ConnectionMode.Gateway then co.GatewayModeMaxConnectionLimit <- defaultArg x 1000
        match defaultConsistencyLevel with
        | Some x -> co.ConsistencyLevel <- Nullable x
        | None -> ()
        // https://github.com/Azure/azure-cosmos-dotnet-v3/blob/1ef6e399f114a0fd580272d4cdca86b9f8732cf3/Microsoft.Azure.Cosmos.Samples/Usage/HttpClientFactory/Program.cs#L96
        if bypassCertificateValidation = Some true && co.ConnectionMode = ConnectionMode.Gateway then
            let cb = System.Net.Http.HttpClientHandler.DangerousAcceptAnyServerCertificateValidator
            let ch = new System.Net.Http.HttpClientHandler(ServerCertificateCustomValidationCallback = cb)
            co.HttpClientFactory <- fun () -> new System.Net.Http.HttpClient(ch)
        co

    abstract member Create: discovery: Discovery -> CosmosClient
    default __.Create discovery = discovery |> function
        | Discovery.AccountUriAndKey (accountUri = uri; key = key) -> new CosmosClient(string uri, key, __.Options)
        | Discovery.ConnectionString cs -> new CosmosClient(cs, __.Options)

namespace Equinox.CosmosStore.Core

open FsCodec
open FSharp.Control
open System.Runtime.InteropServices

/// Outcome of appending events, specifying the new and/or conflicting events, together with the updated Target write position
[<RequireQualifiedAccess; NoComparison>]
type AppendResult<'t> =
    | Ok of pos: 't
    | Conflict of index: 't * conflictingEvents: ITimelineEvent<byte[]>[]
    | ConflictUnknown of index: 't

/// Encapsulates the core facilities Equinox.CosmosStore offers for operating directly on Events in Streams.
type EventsContext internal
    (   context : Equinox.CosmosStore.CosmosStoreContext, store : StoreClient,
        /// Logger to write to - see https://github.com/serilog/serilog/wiki/Provided-Sinks for how to wire to your logger
        log : Serilog.ILogger,
        /// Optional maximum number of Store.Batch records to retrieve as a set (how many Events are placed therein is controlled by average batch size when appending events
        /// Default: 10
        [<Optional; DefaultParameterValue(null)>]?defaultMaxItems,
        /// Alternate way of specifying defaultMaxItems that facilitates reading it from a cached dynamic configuration
        [<Optional; DefaultParameterValue(null)>]?getDefaultMaxItems) =
    do if log = null then nullArg "log"
    let getDefaultMaxItems = match getDefaultMaxItems with Some f -> f | None -> fun () -> defaultArg defaultMaxItems 10
    let batching = QueryOptions(getDefaultMaxItems = getDefaultMaxItems)
    let maxCountPredicate count =
        let acc = ref (max (count-1) 0)
        fun _ ->
            if !acc = 0 then true else
            decr acc
            false

    let yieldPositionAndData res = async {
        let! (Token.Unpack (_,pos')), data = res
        return pos', data }

    let getRange direction startPos =
        let startPos = startPos |> Option.map (fun x -> x.index)
        match direction with
        | Direction.Forward -> startPos, None
        | Direction.Backward -> None, startPos

    new (context : Equinox.CosmosStore.CosmosStoreContext, log, ?defaultMaxItems, ?getDefaultMaxItems) =
        let storeClient, _streamId, _ = context.ResolveContainerClientAndStreamIdAndInit(null, null)
        EventsContext(context, storeClient, log, ?defaultMaxItems = defaultMaxItems, ?getDefaultMaxItems = getDefaultMaxItems)

    member __.ResolveStream(streamName) =
        let _cc, streamId, init = context.ResolveContainerClientAndStreamIdAndInit(null, streamName)
        streamId, init
    member __.StreamId(streamName) : string = __.ResolveStream streamName |> fst

    member internal __.GetLazy(stream, ?queryMaxItems, ?direction, ?minIndex, ?maxIndex) : AsyncSeq<ITimelineEvent<byte[]>[]> =
        let direction = defaultArg direction Direction.Forward
        let batching = match queryMaxItems with Some qmi when batching.MaxItems <> qmi -> QueryOptions(qmi) | _ -> batching
        store.ReadLazy(log, batching, stream, direction, (Some,fun _ -> false), ?minIndex = minIndex, ?maxIndex = maxIndex)

    member internal __.GetInternal((stream, startPos), ?maxCount, ?direction) = async {
        let direction = defaultArg direction Direction.Forward
        if maxCount = Some 0 then
            // Search semantics include the first hit so we need to special case this anyway
            return Token.create stream (defaultArg startPos Position.fromKnownEmpty), Array.empty
        else
            let isOrigin =
                match maxCount with
                | Some limit -> maxCountPredicate limit
                | None -> fun _ -> false
            let minIndex, maxIndex = getRange direction startPos
            let! token, events = store.Read(log, stream, direction, (Some, isOrigin), ?minIndex = minIndex, ?maxIndex = maxIndex)
            if direction = Direction.Backward then System.Array.Reverse events
            return token, events }

    /// Establishes the current position of the stream in as efficient a manner as possible
    /// (The ideal situation is that the preceding token is supplied as input in order to avail of 1RU low latency state checks)
    member __.Sync(stream, ?position: Position) : Async<Position> = async {
        let! (Token.Unpack (_,pos')) = store.GetPosition(log, stream, ?pos = position)
        return pos' }

    /// Query (with MaxItems set to `queryMaxItems`) from the specified `Position`, allowing the reader to efficiently walk away from a running query
    /// ... NB as long as they Dispose!
    member __.Walk(stream, queryMaxItems, ?minIndex, ?maxIndex, ?direction) : AsyncSeq<ITimelineEvent<byte[]>[]> =
        __.GetLazy(stream, queryMaxItems, ?direction = direction, ?minIndex = minIndex, ?maxIndex = maxIndex)

    /// Reads all Events from a `Position` in a given `direction`
    member __.Read(stream, ?position, ?maxCount, ?direction) : Async<Position*ITimelineEvent<byte[]>[]> =
        __.GetInternal((stream, position), ?maxCount = maxCount, ?direction = direction) |> yieldPositionAndData

    /// Appends the supplied batch of events, subject to a consistency check based on the `position`
    /// Callers should implement appropriate idempotent handling, or use Equinox.Stream for that purpose
    member __.Sync(stream, position, events: IEventData<_>[]) : Async<AppendResult<Position>> = async {
        // Writes go through the stored proc, which we need to provision per-collection
        // Having to do this here in this way is far from ideal, but work on caching, external snapshots and caching is likely
        //   to move this about before we reach a final destination in any case
        match __.ResolveStream stream |> snd with
        | None -> ()
        | Some init -> do! init ()
        let batch = Sync.mkBatch stream events Seq.empty
        match! store.Sync(log, stream, SyncExp.Version position.index, batch) with
        | InternalSyncResult.Written (Token.Unpack (_,pos)) -> return AppendResult.Ok pos
        | InternalSyncResult.Conflict (pos,events) -> return AppendResult.Conflict (pos, events)
        | InternalSyncResult.ConflictUnknown (Token.Unpack (_,pos)) -> return AppendResult.ConflictUnknown pos }

    /// Low level, non-idempotent call appending events to a stream without a concurrency control mechanism in play
    /// NB Should be used sparingly; Equinox.Stream enables building equivalent equivalent idempotent handling with minimal code.
    member __.NonIdempotentAppend(stream, events: IEventData<_>[]) : Async<Position> = async {
        match! __.Sync(stream, Position.fromAppendAtEnd, events) with
        | AppendResult.Ok token -> return token
        | x -> return x |> sprintf "Conflict despite it being disabled %A" |> invalidOp }

    member __.Prune(stream, beforeIndex) : Async<int * int * int64> =
        store.Prune(log, stream, beforeIndex)

/// Provides mechanisms for building `EventData` records to be supplied to the `Events` API
type EventData() =
    /// Creates an Event record, suitable for supplying to Append et al
    static member FromUtf8Bytes(eventType, data, ?meta) : IEventData<_> = FsCodec.Core.EventData.Create(eventType, data, ?meta = meta) :> _

/// Api as defined in the Equinox Specification
/// Note the CosmosContext APIs can yield better performance due to the fact that a Position tracks the etag of the Stream's Tip
module Events =
    let private (|PositionIndex|) (x: Position) = x.index
    let private stripSyncResult (f: Async<AppendResult<Position>>): Async<AppendResult<int64>> = async {
        match! f with
        | AppendResult.Ok (PositionIndex index)-> return AppendResult.Ok index
        | AppendResult.Conflict (PositionIndex index,events) -> return AppendResult.Conflict (index, events)
        | AppendResult.ConflictUnknown (PositionIndex index) -> return AppendResult.ConflictUnknown index }
    let private stripPosition (f: Async<Position>): Async<int64> = async {
        let! (PositionIndex index) = f
        return index }
    let private dropPosition (f: Async<Position*ITimelineEvent<byte[]>[]>): Async<ITimelineEvent<byte[]>[]> = async {
        let! _,xs = f
        return xs }
    let (|MinPosition|) = function
        | 0L -> None
        | i -> Some (Position.fromI i)
    let (|MaxPosition|) = function
        | int64.MaxValue -> None
        | i -> Some (Position.fromI (i + 1L))

    /// Returns an async sequence of events in the stream starting at the specified sequence number,
    /// reading in batches of the specified size.
    /// Returns an empty sequence if the stream is empty or if the sequence number is larger than the largest
    /// sequence number in the stream.
    let getAll (ctx: EventsContext) (streamName: string) (index: int64) (batchSize: int) : AsyncSeq<ITimelineEvent<byte[]>[]> =
        ctx.Walk(ctx.StreamId streamName, batchSize, minIndex = index)

    /// Returns an async array of events in the stream starting at the specified sequence number,
    /// number of events to read is specified by batchSize
    /// Returns an empty sequence if the stream is empty or if the sequence number is larger than the largest
    /// sequence number in the stream.
    let get (ctx: EventsContext) (streamName: string) (MinPosition index: int64) (maxCount: int): Async<ITimelineEvent<byte[]>[]> =
        ctx.Read(ctx.StreamId streamName, ?position = index, maxCount = maxCount) |> dropPosition

    /// Appends a batch of events to a stream at the specified expected sequence number.
    /// If the specified expected sequence number does not match the stream, the events are not appended
    /// and a failure is returned.
    let append (ctx: EventsContext) (streamName: string) (index: int64) (events: IEventData<_>[]): Async<AppendResult<int64>> =
        ctx.Sync(ctx.StreamId streamName, Position.fromI index, events) |> stripSyncResult

    /// Appends a batch of events to a stream at the the present Position without any conflict checks.
    /// NB typically, it is recommended to ensure idempotency of operations by using the `append` and related API as
    /// this facilitates ensuring consistency is maintained, and yields reduced latency and Request Charges impacts
    /// (See equivalent APIs on `Context` that yield `Position` values)
    let appendAtEnd (ctx: EventsContext) (streamName: string) (events: IEventData<_>[]): Async<int64> =
        ctx.NonIdempotentAppend(ctx.StreamId streamName, events) |> stripPosition

    /// Requests deletion of events prior to the specified Index
    /// Due to the need to preserve ordering of data in the stream, only full batches will be removed
    /// Returns count of events deleted this time, events that could not be deleted due to partial batches, and the stream's lowest remaining sequence number
    let prune (ctx: EventsContext) (streamName: string) (beforeIndex: int64): Async<int * int * int64> =
        ctx.Prune(ctx.StreamId streamName, beforeIndex)

    /// Returns an async sequence of events in the stream backwards starting from the specified sequence number,
    /// reading in batches of the specified size.
    /// Returns an empty sequence if the stream is empty or if the sequence number is smaller than the smallest
    /// sequence number in the stream.
    let getAllBackwards (ctx: EventsContext) (streamName: string) (index: int64) (batchSize: int) : AsyncSeq<ITimelineEvent<byte[]>[]> =
        ctx.Walk(ctx.StreamId streamName, batchSize, maxIndex = index, direction = Direction.Backward)

    /// Returns an async array of events in the stream backwards starting from the specified sequence number,
    /// number of events to read is specified by batchSize
    /// Returns an empty sequence if the stream is empty or if the sequence number is smaller than the smallest
    /// sequence number in the stream.
    let getBackwards (ctx: EventsContext) (streamName: string) (MaxPosition index: int64) (maxCount: int): Async<ITimelineEvent<byte[]>[]> =
        ctx.Read(ctx.StreamId streamName, ?position = index, maxCount = maxCount, direction = Direction.Backward) |> dropPosition

    /// Obtains the `index` from the current write Position
    let getNextIndex (ctx: EventsContext) (streamName: string) : Async<int64> =
        ctx.Sync(ctx.StreamId streamName) |> stripPosition<|MERGE_RESOLUTION|>--- conflicted
+++ resolved
@@ -392,11 +392,7 @@
 type SyncResponse = { etag: string; n: int64; conflicts: Unfold[]; e : Event[] }
 
 module internal SyncStoredProc =
-<<<<<<< HEAD
     let [<Literal>] name = "EquinoxEventsInTip4"  // NB need to rename/number for any breaking change
-=======
-    let [<Literal>] name = "EquinoxRollingUnfolds5"  // NB need to rename/number for any breaking change
->>>>>>> 482d82cc
     let [<Literal>] body = """
 // Manages the merging of the supplied Request Batch into the stream, potentially storing events in the Tip
 
@@ -429,12 +425,8 @@
             // yielding [] triggers the client to go loading the events itself
 
             // if we're working based on etags, the `u`nfolds likely bear relevant info as state-bearing unfolds
-<<<<<<< HEAD
             const recentEvents = expIndex < current.i ? [] : current.e.slice(expIndex - current.i);
             response.setBody({ etag: current._etag, n: current.n, conflicts: current.u || [], e: recentEvents });
-=======
-            response.setBody({ etag: current._etag, n: current.n, conflicts: current.u || [] });
->>>>>>> 482d82cc
         } else {
             executeUpsert(current);
         }
@@ -517,7 +509,6 @@
         let newPos = { index = res.Resource.n; etag = Option.ofObj res.Resource.etag }
         match res.Resource.conflicts with
         | null -> return res.RequestCharge, Result.Written newPos
-<<<<<<< HEAD
         // ConflictUnknown is to be yielded if we believe querying is going to be necessary (as there are no unfolds, and no relevant events in the Tip)
         | [||] when res.Resource.e.Length = 0 && newPos.index > ep.index ->
             return res.RequestCharge, Result.ConflictUnknown newPos
@@ -526,15 +517,6 @@
             return res.RequestCharge, Result.Conflict (newPos, events) }
 
     let private logged (container,stream) (maxEventsInTip, maxStringifyLen) (exp : SyncExp, req: Tip) (log : ILogger)
-=======
-        | [||] when newPos.index = 0L -> return res.RequestCharge, Result.Conflict (newPos, Array.empty)
-        | [||] -> return res.RequestCharge, Result.ConflictUnknown newPos
-        | unfolds -> // stored proc only returns unfolds with index >= req.i - no need to trim to a minIndex
-            let events = Enum.Unfolds unfolds |> Array.ofSeq
-            return res.RequestCharge, Result.Conflict (newPos, events) }
-
-    let private logged (container,stream) (exp : SyncExp, req: Tip) (log : ILogger)
->>>>>>> 482d82cc
         : Async<Result> = async {
         let! t, (ru, result) = run (container,stream) (maxEventsInTip, maxStringifyLen) (exp, req) |> Stopwatch.Time
         let (Log.BatchLen bytes), count = Enum.Events req, req.e.Length
@@ -751,11 +733,7 @@
         let reqMetric : Log.Measurement = { stream = streamName; interval = interval; bytes = bytes; count = count; ru = ru }
         let evt = Log.Event.Query (direction, responsesCount, reqMetric)
         let action = match direction with Direction.Forward -> "QueryF" | Direction.Backward -> "QueryB"
-<<<<<<< HEAD
-        (log |> Log.prop "bytes" bytes |> Log.prop "batchSize" queryMaxItems |> Log.event evt).Information(
-=======
         (log |> Log.prop "bytes" bytes |> Log.prop "queryMaxItems" queryMaxItems |> Log.event evt).Information(
->>>>>>> 482d82cc
             "EqxCosmos {action:l} {stream} v{n} {count}/{responses} {ms}ms rc={ru}",
             action, streamName, n, count, responsesCount, (let e = interval.Elapsed in e.TotalMilliseconds), ru)
 
@@ -905,11 +883,7 @@
         | Some { index = i }, _ when i <= minI -> return pos, events // primary had required earliest event Index, no need to look at secondary
         | Some { found = true }, _ -> return pos, events // origin found in primary, no need to look in secondary
         | _, None ->
-<<<<<<< HEAD
-            // TODO Add TipConfig parameter to opt-into this vs throwing
-=======
             // TODO Add TipOptions parameter to opt-into this vs throwing
->>>>>>> 482d82cc
             logMissing (minIndex, i) "Origin event not found; no secondary container supplied"
             return pos, events
         | _, Some secondary ->
@@ -1046,15 +1020,9 @@
     [<RequireQualifiedAccess; NoComparison; NoEquality>]
     type LoadFromTokenResult<'event> = Unchanged | Found of StreamToken * 'event[]
 
-<<<<<<< HEAD
-/// Defines the policies in force regarding how to split up calls when loading events via queries
-type QueryOptions
-    (   /// Max Batches to request in query response. Defaults: 10.
-=======
 /// Defines the policies in force regarding how to split up calls when loading Event Batches via queries
 type QueryOptions
     (   /// Max number of Batches to return per paged query response. Default: 10.
->>>>>>> 482d82cc
         [<O; D(null)>]?defaultMaxItems : int,
         /// Dynamic version of `defaultMaxItems`, allowing one to react to dynamic configuration changes. Default: use `defaultMaxItems` value.
         [<O; D(null)>]?getDefaultMaxItems : unit -> int,
@@ -1066,7 +1034,6 @@
     /// Maximum number of trips to permit when slicing the work into multiple responses based on `MaxItems`
     member __.MaxRequests = maxRequests
 
-<<<<<<< HEAD
 /// Defines the policies in force regarding a) retrying read and write operations for the Tip b) accumulation/retention of Events in Tip
 type TipOptions
     (   /// Maximum number of events permitted in Tip. When this is exceeded, events are moved out to a standalone Batch. Default: 0.
@@ -1080,12 +1047,6 @@
     member __.MaxEvents = maxEvents
     /// Maximum serialized size (length of JSON.stringify representation) to permit to accumulate in Tip before they get moved out to a standalone Batch. Default: 30_000.
     member __.MaxJsonLength = maxJsonLength
-=======
-/// Defines the policies in force regarding retrying read and write operations for the Tip
-type TipOptions
-    (   [<O; D(null)>]?readRetryPolicy,
-        [<O; D(null)>]?writeRetryPolicy) =
->>>>>>> 482d82cc
     member __.ReadRetryPolicy = readRetryPolicy
     member __.WriteRetryPolicy = writeRetryPolicy
 
@@ -1096,11 +1057,7 @@
     // Always yields events forward, regardless of direction
     member internal __.Read(log, stream, direction, (tryDecode, isOrigin), ?minIndex, ?maxIndex, ?tip): Async<StreamToken * 'event[]> = async {
         let tip = tip |> Option.map (Query.scanTip (tryDecode,isOrigin))
-<<<<<<< HEAD
         let includeTip = Option.isNone tip
-=======
-        let includeTip = Option.isNone tip && forceExcludeTip <> Some true
->>>>>>> 482d82cc
         let walk log gateway = Query.scan log (gateway,stream) includeTip query.MaxItems query.MaxRequests direction (tryDecode, isOrigin)
         let walkFallback =
             match fallback with
@@ -1114,11 +1071,7 @@
         Query.walkLazy log (container,stream) batching.MaxItems batching.MaxRequests (tryDecode,isOrigin) (direction, minIndex, maxIndex)
 
     member con.Load(log, (stream, maybePos), (tryDecode, isOrigin), checkUnfolds): Async<StreamToken * 'event[]> =
-<<<<<<< HEAD
         if not checkUnfolds then con.Read(log, stream, Direction.Backward, (tryDecode, isOrigin))
-=======
-        if not checkUnfolds then con.Read(log, stream, Direction.Backward, (tryDecode, isOrigin), forceExcludeTip = true)
->>>>>>> 482d82cc
         else async {
             match! loadTip log stream maybePos with
             | Tip.Result.NotFound -> return Token.create stream Position.fromKnownEmpty, Array.empty
@@ -1143,11 +1096,7 @@
 
     member internal __.Sync(log, stream, exp, batch: Tip): Async<InternalSyncResult> = async {
         if Array.isEmpty batch.e && Array.isEmpty batch.u then invalidOp "Must write either events or unfolds."
-<<<<<<< HEAD
         match! Sync.batch log (tip.WriteRetryPolicy, tip.MaxEvents, tip.MaxJsonLength) (container, stream) (exp, batch) with
-=======
-        match! Sync.batch log tip.WriteRetryPolicy (container, stream) (exp, batch) with
->>>>>>> 482d82cc
         | Sync.Result.Conflict (pos',events) -> return InternalSyncResult.Conflict (pos',events)
         | Sync.Result.ConflictUnknown pos' -> return InternalSyncResult.ConflictUnknown (Token.create stream pos')
         | Sync.Result.Written pos' -> return InternalSyncResult.Written (Token.create stream pos') }
@@ -1281,7 +1230,6 @@
     new(connection : CosmosStoreConnection, ?defaultMaxItems, ?getDefaultMaxItems, ?maxRequests, ?tipOptions) =
         let queryOptions = QueryOptions(?defaultMaxItems = defaultMaxItems, ?getDefaultMaxItems = getDefaultMaxItems, ?maxRequests = maxRequests)
         CosmosStoreContext(connection, queryOptions, ?tipOptions = tipOptions)
-<<<<<<< HEAD
     new(connection : CosmosStoreConnection, ?queryMaxItems,
         /// Maximum number of events permitted in Tip. When this is exceeded, events are moved out to a standalone Batch. Default: 0
         /// NOTE <c>Equinox.Cosmos</c> versions <= 3.0.0 cannot read events in Tip, hence using a non-zero value will not be interoperable.
@@ -1289,10 +1237,6 @@
         /// Maximum serialized size (length of JSON.stringify representation) permitted in Tip before they get moved out to a standalone Batch. Default: 30_000.
         ?tipMaxJsonLength) =
         let tipOptions = TipOptions(?maxEvents = tipMaxEvents, ?maxJsonLength = tipMaxJsonLength)
-=======
-    new(connection : CosmosStoreConnection, ?queryMaxItems) =
-        let tipOptions = TipOptions()
->>>>>>> 482d82cc
         CosmosStoreContext(connection, tipOptions = tipOptions, ?defaultMaxItems = queryMaxItems)
     member internal __.ResolveContainerClientAndStreamIdAndInit(categoryName, streamId) =
         let cg, streamId = connection.ResolveContainerGuardAndStreamName(categoryName, streamId)
