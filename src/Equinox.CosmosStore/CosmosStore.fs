﻿namespace Equinox.CosmosStore.Core

open Equinox.Core
open FsCodec
open FSharp.Control
open Microsoft.Azure.Cosmos
open Newtonsoft.Json
open Serilog
open System

/// A single Domain Event from the array held in a Batch
type [<NoEquality; NoComparison; JsonObject(ItemRequired=Required.Always)>]
    Event =
    {   /// Creation datetime (as opposed to system-defined _lastUpdated which is touched by triggers, replication etc.)
        t: DateTimeOffset // ISO 8601

        /// The Case (Event Type); used to drive deserialization
        c: string // required

        /// Event body, as UTF-8 encoded json ready to be injected into the Json being rendered for CosmosDB
        [<JsonConverter(typeof<FsCodec.NewtonsoftJson.VerbatimUtf8JsonConverter>)>]
        [<JsonProperty(Required=Required.AllowNull)>]
        d: byte[] // Required, but can be null so Nullary cases can work

        /// Optional metadata, as UTF-8 encoded json, ready to emit directly (null, not written if missing)
        [<JsonConverter(typeof<FsCodec.NewtonsoftJson.VerbatimUtf8JsonConverter>)>]
        [<JsonProperty(Required=Required.Default, NullValueHandling=NullValueHandling.Ignore)>]
        m: byte[]

        /// Optional correlationId (can be null, not written if missing)
        [<JsonProperty(Required=Required.Default, NullValueHandling=NullValueHandling.Ignore)>]
        correlationId : string

        /// Optional causationId (can be null, not written if missing)
        [<JsonProperty(Required=Required.Default, NullValueHandling=NullValueHandling.Ignore)>]
        causationId : string }

    interface IEventData<byte[]> with
        member __.EventType = __.c
        member __.Data = __.d
        member __.Meta = __.m
        member __.EventId = Guid.Empty
        member __.CorrelationId = __.correlationId
        member __.CausationId = __.causationId
        member __.Timestamp = __.t

/// A 'normal' (frozen, not Tip) Batch of Events (without any Unfolds)
type [<NoEquality; NoComparison; JsonObject(ItemRequired=Required.Always)>]
    Batch =
    {   /// CosmosDB-mandated Partition Key, must be maintained within the document
        /// Not actually required if running in single partition mode, but for simplicity, we always write it
        [<JsonProperty(Required=Required.Default)>] // Not requested in queries
        p: string // "{streamName}"

        /// CosmosDB-mandated unique row key; needs to be unique within any partition it is maintained; must be string
        /// At the present time, one can't perform an ORDER BY on this field, hence we also have i shadowing it
        /// NB Tip uses a well known value here while it's actively 'open'
        id: string // "{index}"

        /// When we read, we need to capture the value so we can retain it for caching purposes
        /// NB this is not relevant to fill in when we pass it to the writing stored procedure
        /// as it will do: 1. read 2. merge 3. write merged version contingent on the _etag not having changed
        [<JsonProperty(DefaultValueHandling=DefaultValueHandling.Ignore, Required=Required.Default)>]
        _etag: string

        /// base 'i' value for the Events held herein
        i: int64 // {index}

        // `i` value for successor batch (to facilitate identifying which Batch a given startPos is within)
        n: int64 // {index}

        /// The Domain Events (as opposed to Unfolded Events, see Tip) at this offset in the stream
        e: Event[] }
    /// Unless running in single partition mode (which would restrict us to 10GB per container)
    /// we need to nominate a partition key that will be in every document
    static member internal PartitionKeyField = "p"
    /// As one cannot sort by the implicit `id` field, we have an indexed `i` field for sort and range query use
    static member internal IndexedFields = [Batch.PartitionKeyField; "i"; "n"]

/// Compaction/Snapshot/Projection Event based on the state at a given point in time `i`
[<NoEquality; NoComparison>]
type Unfold =
    {   /// Base: Stream Position (Version) of State from which this Unfold Event was generated
        i: int64

        /// Generation datetime
        t: DateTimeOffset // ISO 8601 // Not written by versions <= 2.0.0-rc9

        /// The Case (Event Type) of this compaction/snapshot, used to drive deserialization
        c: string // required

        /// UTF-8 JSON OR Event body - Json -> UTF-8 -> Deflate -> Base64
        [<JsonConverter(typeof<Base64MaybeDeflateUtf8JsonConverter>)>]
        d: byte[] // required

        /// Optional metadata, same encoding as `d` (can be null; not written if missing)
        [<JsonConverter(typeof<Base64MaybeDeflateUtf8JsonConverter>)>]
        [<JsonProperty(Required=Required.Default, NullValueHandling=NullValueHandling.Ignore)>]
        m: byte[] } // optional

/// Transparently encodes/decodes fields that can optionally by compressed by
/// 1. Writing outgoing values (which may be JSON string, JSON object, or null) from a UTF-8 JSON array representation as per VerbatimUtf8Converter
/// 2a. Decoding incoming JSON String values by Decompressing it to a UTF-8 JSON array representation
/// 2b. Decoding incoming JSON non-string values by reading the raw value directly into a UTF-8 JSON array as per VerbatimUtf8Converter
and Base64MaybeDeflateUtf8JsonConverter() =
    inherit JsonConverter()
    let inflate str : byte[] =
        let compressedBytes = System.Convert.FromBase64String str
        use input = new System.IO.MemoryStream(compressedBytes)
        use decompressor = new System.IO.Compression.DeflateStream(input, System.IO.Compression.CompressionMode.Decompress)
        use output = new System.IO.MemoryStream()
        decompressor.CopyTo(output)
        output.ToArray()
    static member Compress(input : byte[]) : byte[] =
        if input = null || input.Length = 0 then null else

        use output = new System.IO.MemoryStream()
        use compressor = new System.IO.Compression.DeflateStream(output, System.IO.Compression.CompressionLevel.Optimal)
        compressor.Write(input,0,input.Length)
        compressor.Close()
        String.Concat("\"", System.Convert.ToBase64String(output.ToArray()), "\"")
        |> System.Text.Encoding.UTF8.GetBytes
    override __.CanConvert(objectType) =
        typeof<byte[]>.Equals(objectType)
    override __.ReadJson(reader, _, _, serializer) =
        match reader.TokenType with
        | JsonToken.Null -> null
        | JsonToken.String -> serializer.Deserialize(reader, typedefof<string>) :?> string |> inflate |> box
        | _ -> Newtonsoft.Json.Linq.JToken.Load reader |> string |> System.Text.Encoding.UTF8.GetBytes |> box
    override __.WriteJson(writer, value, serializer) =
        let array = value :?> byte[]
        if array = null || array.Length = 0 then serializer.Serialize(writer, null)
        else System.Text.Encoding.UTF8.GetString array |> writer.WriteRawValue

/// The special-case 'Pending' Batch Format used to read the currently active (and mutable) document
/// Stored representation has the following diffs vs a 'normal' (frozen/completed) Batch: a) `id` = `-1` b) contains unfolds (`u`)
/// NB the type does double duty as a) model for when we read it b) encoding a batch being sent to the stored proc
type [<NoEquality; NoComparison; JsonObject(ItemRequired=Required.Always)>]
    Tip =
    {   [<JsonProperty(Required=Required.Default)>] // Not requested in queries
        /// Partition key, as per Batch
        p: string // "{streamName}"
        /// Document Id within partition, as per Batch
        id: string // "{-1}" - Well known IdConstant used while this remains the pending batch

        /// When we read, we need to capture the value so we can retain it for caching purposes
        /// NB this is not relevant to fill in when we pass it to the writing stored procedure
        /// as it will do: 1. read 2. merge 3. write merged version contingent on the _etag not having changed
        [<JsonProperty(DefaultValueHandling=DefaultValueHandling.Ignore, Required=Required.Default)>]
        _etag: string

        /// base 'i' value for the Events held herein
        i: int64

        /// `i` value for successor batch (to facilitate identifying which Batch a given startPos is within)
        n: int64 // {index}

        /// Domain Events, will eventually move out to a Batch
        e: Event[]

        /// Compaction/Snapshot/Projection events - owned and managed by the sync stored proc
        u: Unfold[] }
    static member internal WellKnownDocumentId = "-1"

/// Position and Etag to which an operation is relative
[<NoComparison>]
type Position = { index: int64; etag: string option }

module internal Position =
    /// NB very inefficient compared to FromDocument or using one already returned to you
    let fromI (i: int64) = { index = i; etag = None }
    /// If we have strong reason to suspect a stream is empty, we won't have an etag (and Writer Stored Procedure special cases this)
    let fromKnownEmpty = fromI 0L
    /// Just Do It mode
    let fromAppendAtEnd = fromI -1L // sic - needs to yield -1
    let fromEtag (value : string) = { fromI -2L with etag = Some value }
    /// Create Position from Tip record context (facilitating 1 RU reads)
    let fromTip (x: Tip) = { index = x.n; etag = match x._etag with null -> None | x -> Some x }
    /// If we encounter the tip (id=-1) item/document, we're interested in its etag so we can re-sync for 1 RU
    let tryFromBatch (x: Batch) =
        if x.id <> Tip.WellKnownDocumentId then None
        else Some { index = x.n; etag = match x._etag with null -> None | x -> Some x }

[<RequireQualifiedAccess>]
type Direction = Forward | Backward override this.ToString() = match this with Forward -> "Forward" | Backward -> "Backward"

type internal Enum() =
    static member Events(i: int64, e: Event[], ?minIndex, ?maxIndex) : ITimelineEvent<byte[]> seq = seq {
        let indexMin, indexMax = defaultArg minIndex 0L, defaultArg maxIndex Int64.MaxValue
        for offset in 0..e.Length-1 do
            let index = i + int64 offset
            // If we're loading from a nominated position, we need to discard items in the batch before/after the start on the start page
            if index >= indexMin && index < indexMax then
                let x = e.[offset]
                yield FsCodec.Core.TimelineEvent.Create(index, x.c, x.d, x.m, Guid.Empty, x.correlationId, x.causationId, x.t) }
    static member internal Events(t: Tip, ?minIndex, ?maxIndex) : ITimelineEvent<byte[]> seq =
        Enum.Events(t.i, t.e, ?minIndex = minIndex, ?maxIndex = maxIndex)
    static member internal Events(b: Batch, ?minIndex, ?maxIndex) =
        Enum.Events(b.i, b.e, ?minIndex = minIndex, ?maxIndex = maxIndex)
    static member Unfolds(xs: Unfold[]) : ITimelineEvent<byte[]> seq = seq {
        for x in xs -> FsCodec.Core.TimelineEvent.Create(x.i, x.c, x.d, x.m, Guid.Empty, null, null, x.t, isUnfold = true) }
    static member EventsAndUnfolds(x: Tip, ?minIndex, ?maxIndex): ITimelineEvent<byte[]> seq =
        Enum.Events(x, ?minIndex = minIndex, ?maxIndex = maxIndex)
        |> Seq.append (Enum.Unfolds x.u)
        // where Index is equal, unfolds get delivered after the events so the fold semantics can be 'idempotent'
        |> Seq.sortBy (fun x -> x.Index, x.IsUnfold)

type IRetryPolicy = abstract member Execute: (int -> Async<'T>) -> Async<'T>

module Log =
    [<NoEquality; NoComparison>]
    type Measurement = { stream: string; interval: StopwatchInterval; bytes: int; count: int; ru: float }
    [<NoEquality; NoComparison>]
    type Event =
        /// Individual read request for the Tip
        | Tip of Measurement
        /// Individual read request for the Tip, not found
        | TipNotFound of Measurement
        /// Tip read with Single RU Request Charge due to correct use of etag in cache
        | TipNotModified of Measurement
        /// Summarizes a set of Responses for a given Read request
        | Query of Direction * responses: int * Measurement
        /// Individual read request in a Batch
        /// Charges are rolled up into Query (so do not double count)
        | Response of Direction * Measurement
        | SyncSuccess of Measurement
        | SyncResync of Measurement
        | SyncConflict of Measurement
        /// Handled response from listing of batches in a stream
        /// Charges are rolled up into Prune (so do not double count)
        | PruneResponse of Measurement
        /// Deleted an individual Batch
        | Delete of Measurement
        /// Pruned batches from head of a stream
        /// Count in Measurement is number of batches (documents) deleted
        /// Bytes in Measurement is number of events deleted
        | Prune of responsesHandled : int * Measurement
    let prop name value (log : ILogger) = log.ForContext(name, value)
    let propData name (events: #IEventData<byte[]> seq) (log : ILogger) =
        let render = function null -> "null" | bytes -> System.Text.Encoding.UTF8.GetString bytes
        let items = seq { for e in events do yield sprintf "{\"%s\": %s}" e.EventType (render e.Data) }
        log.ForContext(name, sprintf "[%s]" (String.concat ",\n\r" items))
    let propEvents = propData "events"
    let propDataUnfolds = Enum.Unfolds >> propData "unfolds"
    let propStartPos (value : Position) log = prop "startPos" value.index log
    let propStartEtag (value : Position) log = prop "startEtag" value.etag log

    let withLoggedRetries<'t> (retryPolicy: IRetryPolicy option) (contextLabel : string) (f : ILogger -> Async<'t>) log: Async<'t> =
        match retryPolicy with
        | None -> f log
        | Some retryPolicy ->
            let withLoggingContextWrapping count =
                let log = if count = 1 then log else log |> prop contextLabel count
                f log
            retryPolicy.Execute withLoggingContextWrapping
    /// Attach a property to the log context to hold the metrics
    // Sidestep Log.ForContext converting to a string; see https://github.com/serilog/serilog/issues/1124
    open Serilog.Events
    let event (value : Event) (log : ILogger) =
        let enrich (e : LogEvent) = e.AddPropertyIfAbsent(LogEventProperty("cosmosEvt", ScalarValue(value)))
        log.ForContext({ new Serilog.Core.ILogEventEnricher with member __.Enrich(evt,_) = enrich evt })
    let (|BlobLen|) = function null -> 0 | (x : byte[]) -> x.Length
    let (|EventLen|) (x: #IEventData<_>) = let (BlobLen bytes), (BlobLen metaBytes) = x.Data, x.Meta in bytes + metaBytes + 80
    let (|BatchLen|) = Seq.sumBy (|EventLen|)

    /// NB Caveat emptor; this is subject to unlimited change without the major version changing - while the `dotnet-templates` repo will be kept in step, and
    /// the ChangeLog will mention changes, it's critical to not assume that the presence or nature of these helpers be considered stable
    module InternalMetrics =

        module Stats =
            let inline (|Stats|) ({ interval = i; ru = ru }: Measurement) = ru, let e = i.Elapsed in int64 e.TotalMilliseconds

            let (|CosmosReadRc|CosmosWriteRc|CosmosResyncRc|CosmosResponseRc|CosmosDeleteRc|CosmosPruneRc|) = function
                | Tip (Stats s)
                | TipNotFound (Stats s)
                | TipNotModified (Stats s)
                | Query (_,_, (Stats s)) -> CosmosReadRc s
                // slices are rolled up into batches so be sure not to double-count
                | Response (_,(Stats s))
                // costs roll up into Prune operation so be sure not to double-count
                | PruneResponse (Stats s) -> CosmosResponseRc s
                | SyncSuccess (Stats s)
                | SyncConflict (Stats s) -> CosmosWriteRc s
                | SyncResync (Stats s) -> CosmosResyncRc s
                | Delete (Stats s) -> CosmosDeleteRc s
                | Prune (_, (Stats s)) -> CosmosPruneRc s
            let (|SerilogScalar|_|) : LogEventPropertyValue -> obj option = function
                | (:? ScalarValue as x) -> Some x.Value
                | _ -> None
            let (|CosmosMetric|_|) (logEvent : LogEvent) : Event option =
                match logEvent.Properties.TryGetValue("cosmosEvt") with
                | true, SerilogScalar (:? Event as e) -> Some e
                | _ -> None
            type Counter =
                { mutable rux100: int64; mutable count: int64; mutable ms: int64 }
                static member Create() = { rux100 = 0L; count = 0L; ms = 0L }
                member __.Ingest (ru, ms) =
                    System.Threading.Interlocked.Increment(&__.count) |> ignore
                    System.Threading.Interlocked.Add(&__.rux100, int64 (ru*100.)) |> ignore
                    System.Threading.Interlocked.Add(&__.ms, ms) |> ignore
            type LogSink() =
                static let epoch = System.Diagnostics.Stopwatch.StartNew()
                static member val Read = Counter.Create() with get, set
                static member val Write = Counter.Create() with get, set
                static member val Resync = Counter.Create() with get, set
                static member val Delete = Counter.Create() with get, set
                static member val Prune = Counter.Create() with get, set
                static member Restart() =
                    LogSink.Read <- Counter.Create()
                    LogSink.Write <- Counter.Create()
                    LogSink.Resync <- Counter.Create()
                    LogSink.Delete <- Counter.Create()
                    LogSink.Prune <- Counter.Create()
                    let span = epoch.Elapsed
                    epoch.Restart()
                    span
                interface Serilog.Core.ILogEventSink with
                    member __.Emit logEvent = logEvent |> function
                        | CosmosMetric (CosmosReadRc stats) -> LogSink.Read.Ingest stats
                        | CosmosMetric (CosmosWriteRc stats) -> LogSink.Write.Ingest stats
                        | CosmosMetric (CosmosResyncRc stats) -> LogSink.Resync.Ingest stats
                        | CosmosMetric (CosmosDeleteRc stats) -> LogSink.Delete.Ingest stats
                        | CosmosMetric (CosmosPruneRc stats) -> LogSink.Prune.Ingest stats
                        | CosmosMetric (CosmosResponseRc _) -> () // Costs are already included in others
                        | _ -> ()

        /// Relies on feeding of metrics from Log through to Stats.LogSink
        /// Use Stats.LogSink.Restart() to reset the start point (and stats) where relevant
        let dump (log: Serilog.ILogger) =
            let stats =
              [ "Read", Stats.LogSink.Read
                "Write", Stats.LogSink.Write
                "Resync", Stats.LogSink.Resync
                "Delete", Stats.LogSink.Delete
                "Prune", Stats.LogSink.Prune ]
            let mutable rows, totalCount, totalRc, totalMs = 0, 0L, 0., 0L
            let logActivity name count rc lat =
                log.Information("{name}: {count:n0} requests costing {ru:n0} RU (average: {avg:n2}); Average latency: {lat:n0}ms",
                    name, count, rc, (if count = 0L then Double.NaN else rc/float count), (if count = 0L then Double.NaN else float lat/float count))
            for name, stat in stats do
                if stat.count <> 0L then
                    let ru = float stat.rux100 / 100.
                    totalCount <- totalCount + stat.count
                    totalRc <- totalRc + ru
                    totalMs <- totalMs + stat.ms
                    logActivity name stat.count ru stat.ms
                    rows <- rows + 1
            // Yes, there's a minor race here between the use of the values and the reset
            let duration = Stats.LogSink.Restart()
            if rows > 1 then logActivity "TOTAL" totalCount totalRc totalMs
            let measures : (string * (TimeSpan -> float)) list = [ "s", fun x -> x.TotalSeconds(*; "m", fun x -> x.TotalMinutes; "h", fun x -> x.TotalHours*) ]
            let logPeriodicRate name count ru = log.Information("rp{name} {count:n0} = ~{ru:n0} RU", name, count, ru)
            for uom, f in measures do let d = f duration in if d <> 0. then logPeriodicRate uom (float totalCount/d |> int64) (totalRc/d)

[<AutoOpen>]
module private MicrosoftAzureCosmosWrappers =
    /// Extracts the innermost exception from a nested hierarchy of Aggregate Exceptions
    let (|AggregateException|) (exn : exn) =
        let rec aux (e : exn) =
            match e with
            | :? AggregateException as agg when agg.InnerExceptions.Count = 1 ->
                aux agg.InnerExceptions.[0]
            | _ -> e
        aux exn
    /// CosmosDB Error HttpStatusCode extractor
    let (|CosmosException|_|) (e : exn) =
        match e with
        | AggregateException (:? CosmosException as ce) -> Some ce
        | _ -> None
    // CosmosDB Error HttpStatusCode extractor
    let (|CosmosStatusCode|) (e : CosmosException) =
        e.StatusCode

    type ReadResult<'T> = Found of 'T | NotFound | NotModified
    type Container with
        member container.TryReadItem(partitionKey : PartitionKey, documentId : string, ?options : ItemRequestOptions): Async<float * ReadResult<'T>> = async {
            let options = defaultArg options null
            let! ct = Async.CancellationToken
            // TODO use TryReadItemStreamAsync to avoid the exception https://github.com/Azure/azure-cosmos-dotnet-v3/issues/692#issuecomment-521936888
            try let! item = async { return! container.ReadItemAsync(documentId, partitionKey, requestOptions = options, cancellationToken = ct) |> Async.AwaitTaskCorrect }
                // if item.StatusCode = System.Net.HttpStatusCode.NotModified then return item.RequestCharge, NotModified
                // NB `.Document` will NRE if a IfNoneModified precondition triggers a NotModified result
                // else
                return item.RequestCharge, Found item.Resource
            with CosmosException (CosmosStatusCode System.Net.HttpStatusCode.NotFound as e) -> return e.RequestCharge, NotFound
                | CosmosException (CosmosStatusCode System.Net.HttpStatusCode.NotModified as e) -> return e.RequestCharge, NotModified
                // NB while the docs suggest you may see a 412, the NotModified in the body of the try/with is actually what happens
                | CosmosException (CosmosStatusCode System.Net.HttpStatusCode.PreconditionFailed as e) -> return e.RequestCharge, NotModified }

// NB don't nest in a private module, or serialization will fail miserably ;)
[<CLIMutable; NoEquality; NoComparison; Newtonsoft.Json.JsonObject(ItemRequired=Newtonsoft.Json.Required.AllowNull)>]
type SyncResponse = { etag: string; n: int64; conflicts: Unfold[]; e : Event[] }

module internal SyncStoredProc =
    let [<Literal>] name = "EquinoxEventsInTip4"  // NB need to rename/number for any breaking change
    let [<Literal>] body = """
// Manages the merging of the supplied Request Batch into the stream, potentially storing events in the Tip

// 0 perform concurrency check (index=-1 -> always append; index=-2 -> check based on .etag; _ -> check .n=.index)
// High level end-states:
// 1a if there is a Tip, but are only changes to the `u`nfolds (and no `e`vents) -> update Tip only
// 1b if there is a Tip, but incoming request includes an event -> generate a batch document + create empty Tip
// 2a if stream empty, but incoming request includes an event -> generate a batch document + create empty Tip
// 2b if no current Tip, and no events being written -> the incoming `req` becomes the Tip batch
<<<<<<< HEAD

function sync(req, expIndex, expEtag, maxEventsInTip, maxStringifyLen) {
=======
function sync(req, expIndex, expEtag) {
>>>>>>> 539e7ef1
    if (!req) throw new Error("Missing req argument");
    const collectionLink = __.getSelfLink();
    const response = getContext().getResponse();
    // Locate the Tip (-1) batch for this stream (which may not exist)
    const tipDocId = __.getAltLink() + "/docs/" + req.id;
    const isAccepted = __.readDocument(tipDocId, {}, function (err, current) {
        // Verify we dont have a conflicting write
        if (expIndex === -1) {
            // For Any mode, we always do an append operation
            executeUpsert(current);
        } else if (!current && ((expIndex === -2 && expEtag !== null) || expIndex > 0)) {
            // If there is no Tip page, the writer has no possible reason for writing at an index other than zero, and an etag exp must be fulfilled
            response.setBody({ etag: null, n: 0, conflicts: [], e: [] });
        } else if (current && ((expIndex === -2 && expEtag !== current._etag) || (expIndex !== -2 && expIndex !== current.n))) {
            // Where possible, we extract conflicting events from e and/or u in order to avoid another read cycle;
            // yielding [] triggers the client to go loading the events itself
            // if we're working based on etags, the `u`nfolds likely bear relevant info as state-bearing unfolds
            const recentEvents = expIndex < current.i ? [] : current.e.slice(expIndex - current.i);
            response.setBody({ etag: current._etag, n: current.n, conflicts: current.u || [], e: recentEvents });
        } else {
            executeUpsert(current);
        }
    });
    if (!isAccepted) throw new Error("readDocument not Accepted");
    function executeUpsert(tip) {
        function callback(err, doc) {
            if (err) throw err;
            response.setBody({ etag: doc._etag, n: doc.n, conflicts: null, e: [] });
        }
        function shouldCalveBatch(events) {
            return events.length > maxEventsInTip || JSON.stringify(events).length > maxStringifyLen;
        }
        if (tip) {
            Array.prototype.push.apply(tip.e, req.e);
            tip.n = tip.i + tip.e.length;
            // If there are events, calve them to their own batch (this behavior is to simplify CFP consumer impl)
            if (shouldCalveBatch(tip.e)) {
                const batch = { id: tip.i.toString(), p: tip.p, i: tip.i, n: tip.n, e: tip.e }
                const batchAccepted = __.createDocument(collectionLink, batch, { disableAutomaticIdGeneration: true });
                if (!batchAccepted) throw new Error("Unable to remove Tip markings.");
                tip.i = tip.n;
                tip.e = [];
            }
            // TODO Carry forward `u` items not present in `batch`, together with supporting catchup events from preceding batches
            // Replace all the unfolds // TODO: should remove only unfolds being superseded
            tip.u = req.u;
            // As we've mutated the document in a manner that can conflict with other writers, our write needs to be contingent on no competing updates having taken place
            const isAccepted = __.replaceDocument(tip._self, tip, { etag: tip._etag }, callback);
            if (!isAccepted) throw new Error("Unable to replace Tip batch.");
        } else {
            // NOTE we write the batch first (more consistent RU cost than writing tip first)
            if (shouldCalveBatch(req.e)) {
                const batch = { id: "0", p: req.p, i: 0, n: req.e.length, e: req.e };
                const batchAccepted = __.createDocument(collectionLink, batch, { disableAutomaticIdGeneration: true });
                if (!batchAccepted) throw new Error("Unable to create Batch 0.");
                req.i = batch.n;
                req.e = [];
            } else {
                req.i = 0;
            }
            req.n = req.i + req.e.length;
            const isAccepted = __.createDocument(collectionLink, req, { disableAutomaticIdGeneration: true }, callback);
            if (!isAccepted) throw new Error("Unable to create Tip batch.");
        }
    }
}"""

[<RequireQualifiedAccess>]
type internal SyncExp = Version of int64 | Etag of string | Any

module internal Sync =

    // NB don't nest in a private module, or serialization will fail miserably ;)
    [<RequireQualifiedAccess; NoEquality; NoComparison>]
    type Result =
        | Written of Position
        | Conflict of Position * events: ITimelineEvent<byte[]>[]
        | ConflictUnknown of Position

    let private run (container : Container, stream : string) (maxEventsInTip, maxStringifyLen) (exp, req: Tip)
        : Async<float*Result> = async {
        let ep =
            match exp with
            | SyncExp.Version ev -> Position.fromI ev
            | SyncExp.Etag et -> Position.fromEtag et
            | SyncExp.Any -> Position.fromAppendAtEnd
        let! ct = Async.CancellationToken
        let args = [| box req; box ep.index; box (Option.toObj ep.etag); box maxEventsInTip; box maxStringifyLen |]
        let! (res : Scripts.StoredProcedureExecuteResponse<SyncResponse>) =
            container.Scripts.ExecuteStoredProcedureAsync<SyncResponse>(SyncStoredProc.name, PartitionKey stream, args, cancellationToken = ct) |> Async.AwaitTaskCorrect
        let newPos = { index = res.Resource.n; etag = Option.ofObj res.Resource.etag }
        match res.Resource.conflicts with
        | null -> return res.RequestCharge, Result.Written newPos
        // ConflictUnknown is to be yielded if we believe querying is going to be necessary (as there are no unfolds, and no relevant events in the Tip)
        | [||] when res.Resource.e.Length = 0 && newPos.index > ep.index ->
            return res.RequestCharge, Result.ConflictUnknown newPos
        | unfolds -> // stored proc only returns events with index >= req.i - no need to trim to a minIndex
            let events = (Enum.Events(ep.index, res.Resource.e), Enum.Unfolds unfolds) ||> Seq.append |> Array.ofSeq
            return res.RequestCharge, Result.Conflict (newPos, events) }

    let private logged (container,stream) (maxEventsInTip, maxStringifyLen) (exp : SyncExp, req: Tip) (log : ILogger)
        : Async<Result> = async {
        let! t, (ru, result) = run (container,stream) (maxEventsInTip, maxStringifyLen) (exp, req) |> Stopwatch.Time
        let (Log.BatchLen bytes), count = Enum.Events req, req.e.Length
        let log =
            let inline mkMetric ru : Log.Measurement = { stream = stream; interval = t; bytes = bytes; count = count; ru = ru }
            let inline propConflict log = log |> Log.prop "conflict" true |> Log.prop "eventTypes" (Seq.truncate 5 (seq { for x in req.e -> x.c }))
            let verbose = log.IsEnabled Serilog.Events.LogEventLevel.Debug
            (if verbose then log |> Log.propEvents (Enum.Events req) |> Log.propDataUnfolds req.u else log)
            |> match exp with
                | SyncExp.Etag et ->     Log.prop "expectedEtag" et
                | SyncExp.Version ev ->  Log.prop "expectedVersion" ev
                | SyncExp.Any ->         Log.prop "expectedVersion" -1
            |> match result with
                | Result.Written pos ->
                    Log.prop "nextExpectedVersion" pos >> Log.event (Log.SyncSuccess (mkMetric ru))
                | Result.ConflictUnknown pos ->
                    Log.prop "nextExpectedVersion" pos >> propConflict >> Log.event (Log.SyncConflict (mkMetric ru))
                | Result.Conflict (pos, xs) ->
                    (if verbose then Log.propData "conflicts" xs else id)
                    >> Log.prop "nextExpectedVersion" pos >> propConflict >> Log.event (Log.SyncResync(mkMetric ru))
        log.Information("EqxCosmos {action:l} {stream} {count}+{ucount} {ms:f1}ms {ru}RU {bytes:n0}b {exp}",
            "Sync", stream, count, req.u.Length, (let e = t.Elapsed in e.TotalMilliseconds), ru, bytes, exp)
        return result }

    let batch (log : ILogger) (retryPolicy, maxEventsInTip, maxStringifyLen) containerStream expBatch: Async<Result> =
        let call = logged containerStream (maxEventsInTip, maxStringifyLen) expBatch
        Log.withLoggedRetries retryPolicy "writeAttempt" call log

    let private mkEvent (e : IEventData<_>) =
        {   t = e.Timestamp; c = e.EventType; d = e.Data; m = e.Meta; correlationId = e.CorrelationId; causationId = e.CausationId }
    let mkBatch (stream: string) (events: IEventData<_>[]) unfolds : Tip =
        {   p = stream; id = Tip.WellKnownDocumentId; n = -1L(*Server-managed*); i = -1L(*Server-managed*); _etag = null
            e = Array.map mkEvent events; u = Array.ofSeq unfolds }
    let mkUnfold compressor baseIndex (unfolds: IEventData<_> seq) : Unfold seq =
        unfolds
        |> Seq.mapi (fun offset x ->
                {   i = baseIndex + int64 offset
                    c = x.EventType
                    d = compressor x.Data
                    m = compressor x.Meta
                    t = DateTimeOffset.UtcNow
                } : Unfold)

module Initialization =

    type [<RequireQualifiedAccess>] Provisioning = Container of rus: int | Database of rus: int | Serverless
    let adjustOfferC (c:Container) (rus : int) = async {
        let! ct = Async.CancellationToken
        let! _ = c.ReplaceThroughputAsync(rus, cancellationToken = ct) |> Async.AwaitTaskCorrect in () }
    let adjustOfferD (d:Database) (rus : int) = async {
        let! ct = Async.CancellationToken
        let! _ = d.ReplaceThroughputAsync(rus, cancellationToken = ct) |> Async.AwaitTaskCorrect in () }
    let private createDatabaseIfNotExists (client:CosmosClient) dName maybeRus = async {
        let! ct = Async.CancellationToken
        let! dbr = client.CreateDatabaseIfNotExistsAsync(id = dName, throughput = Option.toNullable maybeRus, cancellationToken = ct) |> Async.AwaitTaskCorrect
        return dbr.Database }
    let private createOrProvisionDatabase (client:CosmosClient) dName mode = async {
        match mode with
        | Provisioning.Database rus ->
            let! db = createDatabaseIfNotExists client dName (Some rus)
            do! adjustOfferD db rus
        | Provisioning.Container _ | Provisioning.Serverless ->
            let! _ = createDatabaseIfNotExists client dName None in () }
    let private createContainerIfNotExists (d:Database) (cp:ContainerProperties) maybeRus = async {
        let! ct = Async.CancellationToken
        let! c = d.CreateContainerIfNotExistsAsync(cp, throughput = Option.toNullable maybeRus, cancellationToken = ct) |> Async.AwaitTaskCorrect
        return c.Container }
    let private createOrProvisionContainer (d:Database) (cp:ContainerProperties) mode = async {
        match mode with
        | Provisioning.Container rus ->
            let! c = createContainerIfNotExists d cp (Some rus)
            do! adjustOfferC c rus
            return c
        | Provisioning.Database _ | Provisioning.Serverless ->
            return! createContainerIfNotExists d cp None }
    let private createStoredProcIfNotExists (c:Container) (name, body): Async<float> = async {
        try let! r = c.Scripts.CreateStoredProcedureAsync(Scripts.StoredProcedureProperties(id = name, body = body)) |> Async.AwaitTaskCorrect
            return r.RequestCharge
        with CosmosException ((CosmosStatusCode sc) as e) when sc = System.Net.HttpStatusCode.Conflict -> return e.RequestCharge }
    let private mkContainerProperties containerName partitionKeyFieldName =
        ContainerProperties(id = containerName, partitionKeyPath = sprintf "/%s" partitionKeyFieldName)
    let private createBatchAndTipContainerIfNotExists (client: CosmosClient) (dName,cName) mode : Async<Container> =
        let def = mkContainerProperties cName Batch.PartitionKeyField
        def.IndexingPolicy.IndexingMode <- IndexingMode.Consistent
        def.IndexingPolicy.Automatic <- true
        // Can either do a blacklist or a whitelist
        // Given how long and variable the blacklist would be, we whitelist instead
        def.IndexingPolicy.ExcludedPaths.Add(ExcludedPath(Path="/*"))
        // NB its critical to index the nominated PartitionKey field defined above or there will be runtime errors
        for k in Batch.IndexedFields do def.IndexingPolicy.IncludedPaths.Add(IncludedPath(Path = sprintf "/%s/?" k))
        createOrProvisionContainer (client.GetDatabase dName) def mode
    let createSyncStoredProcIfNotExists (log: ILogger option) container = async {
        let! t, ru = createStoredProcIfNotExists container (SyncStoredProc.name,SyncStoredProc.body) |> Stopwatch.Time
        match log with
        | None -> ()
        | Some log -> log.Information("Created stored procedure {procName} in {ms}ms {ru}RU", SyncStoredProc.name, (let e = t.Elapsed in e.TotalMilliseconds), ru) }
    let private createAuxContainerIfNotExists (client: CosmosClient) (dName,cName) mode : Async<Container> =
        let def = mkContainerProperties cName "id" // as per Cosmos team, Partition Key must be "/id"
        // TL;DR no indexing of any kind; see https://github.com/Azure/azure-documentdb-changefeedprocessor-dotnet/issues/142
        def.IndexingPolicy.Automatic <- false
        def.IndexingPolicy.IndexingMode <- IndexingMode.None
        createOrProvisionContainer (client.GetDatabase dName) def mode
    let init log (client: CosmosClient) (dName,cName) mode skipStoredProc = async {
        do! createOrProvisionDatabase client dName mode
        let! container = createBatchAndTipContainerIfNotExists client (dName,cName) mode
        if not skipStoredProc then
            do! createSyncStoredProcIfNotExists (Some log) container }
    let initAux (client: CosmosClient) (dName,cName) rus = async {
        // Hardwired for now (not sure if CFP can store in a Database-allocated as it would need to be supplying partition keys)
        let mode = Provisioning.Container rus
        do! createOrProvisionDatabase client dName mode
        return! createAuxContainerIfNotExists client (dName,cName) mode }

    /// Holds Container state, coordinating initialization activities
    type internal ContainerInitializerGuard(container : Container, fallback : Container option, ?initContainer : Container -> Async<unit>) =
        let initGuard = initContainer |> Option.map (fun init -> AsyncCacheCell<unit>(init container))

        member __.Container = container
        member __.Fallback = fallback
        member internal __.InitializationGate = match initGuard with Some g when not (g.IsValid())  -> Some g.AwaitValue | _ -> None

module internal Tip =

    let private get (container : Container, stream : string) (maybePos: Position option) =
        let ro = match maybePos with Some { etag = Some etag } -> ItemRequestOptions(IfNoneMatchEtag = etag) | _ -> null
        container.TryReadItem(PartitionKey stream, Tip.WellKnownDocumentId, ro)
    let private loggedGet (get : Container * string -> Position option -> Async<_>) (container,stream) (maybePos: Position option) (log: ILogger) = async {
        let log = log |> Log.prop "stream" stream
        let! t, (ru, res : ReadResult<Tip>) = get (container,stream) maybePos |> Stopwatch.Time
        let log bytes count (f : Log.Measurement -> _) = log |> Log.event (f { stream = stream; interval = t; bytes = bytes; count = count; ru = ru })
        match res with
        | ReadResult.NotModified ->
            (log 0 0 Log.TipNotModified).Information("EqxCosmos {action:l} {res} {ms}ms rc={ru}", "Tip", 302, (let e = t.Elapsed in e.TotalMilliseconds), ru)
        | ReadResult.NotFound ->
            (log 0 0 Log.TipNotFound).Information("EqxCosmos {action:l} {res} {ms}ms rc={ru}", "Tip", 404, (let e = t.Elapsed in e.TotalMilliseconds), ru)
        | ReadResult.Found tip ->
            let log =
                let (Log.BatchLen bytes), count = Enum.Unfolds tip.u, tip.u.Length
                log bytes count Log.Tip
            let log = if (not << log.IsEnabled) Events.LogEventLevel.Debug then log else log |> Log.propDataUnfolds tip.u
            let log = match maybePos with Some p -> log |> Log.propStartPos p |> Log.propStartEtag p | None -> log
            let log = log |> Log.prop "_etag" tip._etag |> Log.prop "n" tip.n
            log.Information("EqxCosmos {action:l} {res} {ms}ms rc={ru}", "Tip", 200, (let e = t.Elapsed in e.TotalMilliseconds), ru)
        return ru, res }
    type [<RequireQualifiedAccess; NoComparison; NoEquality>] Result = NotModified | NotFound | Found of Position * ITimelineEvent<byte[]>[]
    /// `pos` being Some implies that the caller holds a cached value and hence is ready to deal with Result.NotModified
    let tryLoad (log : ILogger) retryPolicy containerStream (maybePos: Position option, maxIndex): Async<Result> = async {
        let! _rc, res = Log.withLoggedRetries retryPolicy "readAttempt" (loggedGet get containerStream maybePos) log
        match res with
        | ReadResult.NotModified -> return Result.NotModified
        | ReadResult.NotFound -> return Result.NotFound
        | ReadResult.Found tip ->
            let minIndex = maybePos |> Option.map (fun x -> x.index)
            return Result.Found (Position.fromTip tip, Enum.EventsAndUnfolds(tip, ?maxIndex = maxIndex, ?minIndex = minIndex) |> Array.ofSeq) }

 module internal Query =

    let feedIteratorMapTi (map : int -> StopwatchInterval -> FeedResponse<'t> -> 'u) (query : FeedIterator<'t>) : AsyncSeq<'u> =
        let rec loop i : AsyncSeq<'u> = asyncSeq {
            if not query.HasMoreResults then return None else
            let! ct = Async.CancellationToken
            let! t, (res : FeedResponse<'t>) = query.ReadNextAsync(ct) |> Async.AwaitTaskCorrect |> Stopwatch.Time
            yield map i t res
            if query.HasMoreResults then
                yield! loop (i + 1) }
        loop 0
    let private mkQuery (log : ILogger) (container : Container, stream: string) includeTip maxItems (direction: Direction, minIndex, maxIndex) : FeedIterator<Batch> =
        let order = if direction = Direction.Forward then "ASC" else "DESC"
        let query =
            let args = [
                 match minIndex with None -> () | Some x -> yield "c.n > @minPos", fun (q : QueryDefinition) -> q.WithParameter("@minPos", x)
                 match maxIndex with None -> () | Some x -> yield "c.i < @maxPos", fun (q : QueryDefinition) -> q.WithParameter("@maxPos", x) ]
            let whereClause =
                let notTip = sprintf "c.id!=\"%s\"" Tip.WellKnownDocumentId
                let conditions = Seq.map fst args
                if List.isEmpty args && includeTip then null
                else "WHERE " + String.Join(" AND ", if includeTip then conditions else Seq.append conditions (Seq.singleton notTip))
            let queryString = sprintf "SELECT c.id, c.i, c._etag, c.n, c.e FROM c %s ORDER BY c.i %s" whereClause order
            let prams = Seq.map snd args
            (QueryDefinition queryString, prams) ||> Seq.fold (fun q wp -> q |> wp)
        log.Debug("EqxCosmos Query {query} on {stream}", query.QueryText, stream)
        let qro = QueryRequestOptions(PartitionKey = Nullable (PartitionKey stream), MaxItemCount = Nullable maxItems)
        container.GetItemQueryIterator<Batch>(query, requestOptions = qro)

    // Unrolls the Batches in a response
    // NOTE when reading backwards, the events are emitted in reverse Index order to suit the takeWhile consumption
    let private mapPage direction (streamName: string) (minIndex, maxIndex) (maxRequests: int option)
            (log: ILogger) i t (res : FeedResponse<Batch>)
        : ITimelineEvent<byte[]>[] * Position option * float =
        let log = log |> Log.prop "batchIndex" i
        match maxRequests with
        | Some mr when i >= mr -> log.Information "batch Limit exceeded"; invalidOp "batch Limit exceeded"
        | _ -> ()
        let batches, ru = Array.ofSeq res, res.RequestCharge
        let unwrapBatch (b : Batch) =
            Enum.Events(b, ?minIndex = minIndex, ?maxIndex = maxIndex)
            |> if direction = Direction.Backward then System.Linq.Enumerable.Reverse else id
        let events = batches |> Seq.collect unwrapBatch |> Array.ofSeq
        let (Log.BatchLen bytes), count = events, events.Length
        let reqMetric : Log.Measurement = { stream = streamName; interval = t; bytes = bytes; count = count; ru = ru }
        let log = let evt = Log.Response (direction, reqMetric) in log |> Log.event evt
        let log = if (not << log.IsEnabled) Events.LogEventLevel.Debug then log else log |> Log.propEvents events
        let index = if count = 0 then Nullable () else Nullable <| Seq.min (seq { for x in batches -> x.i })
        (log|> Log.prop "bytes" bytes
            |> match minIndex with None -> id | Some i -> Log.prop "minIndex" i
            |> match maxIndex with None -> id | Some i -> Log.prop "maxIndex" i)
            .Information("EqxCosmos {action:l} {count}/{batches} {direction} {ms}ms i={index} rc={ru}",
                "Response", count, batches.Length, direction, (let e = t.Elapsed in e.TotalMilliseconds), index, ru)
        let maybePosition = batches |> Array.tryPick Position.tryFromBatch
        events, maybePosition, ru

    let private logQuery direction queryMaxItems streamName interval (responsesCount, events : ITimelineEvent<byte[]>[]) n (ru: float) (log : ILogger) =
        let (Log.BatchLen bytes), count = events, events.Length
        let reqMetric : Log.Measurement = { stream = streamName; interval = interval; bytes = bytes; count = count; ru = ru }
        let evt = Log.Event.Query (direction, responsesCount, reqMetric)
        let action = match direction with Direction.Forward -> "QueryF" | Direction.Backward -> "QueryB"
        (log |> Log.prop "bytes" bytes |> Log.prop "queryMaxItems" queryMaxItems |> Log.event evt).Information(
            "EqxCosmos {action:l} {stream} v{n} {count}/{responses} {ms}ms rc={ru}",
            action, streamName, n, count, responsesCount, (let e = interval.Elapsed in e.TotalMilliseconds), ru)

    let private calculateUsedVersusDroppedPayload stopIndex (xs: ITimelineEvent<byte[]>[]) : int * int =
        let mutable used, dropped = 0, 0
        let mutable found = false
        for x in xs do
            let (Log.EventLen bytes) = x
            if found then dropped <- dropped + bytes
            else used <- used + bytes
            if x.Index = stopIndex then found <- true
        used, dropped

    [<RequireQualifiedAccess; NoComparison; NoEquality>]
    type ScanResult<'event> = { found : bool; index : int64; next : int64; maybeTipPos : Position option; events : 'event[] }

    let scanTip (tryDecode: #IEventData<byte[]> -> 'event option, isOrigin: 'event -> bool) (pos : Position, xs: #ITimelineEvent<byte[]>[]) : ScanResult<'event> =
        let items = ResizeArray()
        let isOrigin' e =
            match tryDecode e with
            | None -> false
            | Some e ->
                items.Insert(0, e) // WalkResult always renders events ordered correctly - here we're aiming to align with Enum.EventsAndUnfolds
                isOrigin e
        let f, e = xs |> Seq.tryFindBack isOrigin' |> Option.isSome, items.ToArray()
        { found = f; maybeTipPos = Some pos; index = pos.index; next = pos.index + 1L; events = e }

    // Yields events in ascending Index order
    let scan<'event> (log : ILogger) (container,stream) includeTip maxItems maxRequests direction
        (tryDecode : ITimelineEvent<byte[]> -> 'event option, isOrigin: 'event -> bool)
        (minIndex, maxIndex)
        : Async<ScanResult<'event> option> = async {
        let mutable found = false
        let mutable responseCount = 0
        let mergeBatches (log : ILogger) (batchesBackward: AsyncSeq<ITimelineEvent<byte[]>[] * Position option * float>) = async {
            let mutable lastResponse, maybeTipPos, ru = None, None, 0.
            let! events =
                batchesBackward
                |> AsyncSeq.map (fun (events, maybePos, r) ->
                    if maybeTipPos = None then maybeTipPos <- maybePos
                    lastResponse <- Some events; ru <- ru + r
                    responseCount <- responseCount + 1
                    seq { for x in events -> x, tryDecode x })
                |> AsyncSeq.concatSeq
                |> AsyncSeq.takeWhileInclusive (function
                    | x, Some e when isOrigin e ->
                        found <- true
                        match lastResponse with
                        | None -> log.Information("EqxCosmos Stop stream={stream} at={index} {case}", stream, x.Index, x.EventType)
                        | Some batch ->
                            let used, residual = batch |> calculateUsedVersusDroppedPayload x.Index
                            log.Information("EqxCosmos Stop stream={stream} at={index} {case} used={used} residual={residual}",
                                stream, x.Index, x.EventType, used, residual)
                        false
                    | _ -> true)
                |> AsyncSeq.toArrayAsync
            return events, maybeTipPos, ru }
        let log = log |> Log.prop "batchSize" maxItems |> Log.prop "stream" stream
        let readLog = log |> Log.prop "direction" direction
        let batches : AsyncSeq<ITimelineEvent<byte[]>[] * Position option * float> =
            mkQuery readLog (container,stream) includeTip maxItems (direction, minIndex, maxIndex)
            |> feedIteratorMapTi (mapPage direction stream (minIndex, maxIndex) maxRequests readLog)
        let! t, (events, maybeTipPos, ru) = mergeBatches log batches |> Stopwatch.Time
        let raws = Array.map fst events
        let decoded = if direction = Direction.Forward then Array.choose snd events else Seq.choose snd events |> Seq.rev |> Array.ofSeq
        let minMax = (None, raws) ||> Array.fold (fun acc x -> let i = x.Index in Some (match acc with None -> i, i | Some (n, x) -> min n i, max x i))
        let version = match minMax with Some (_, max) -> max + 1L | None -> 0L
        log |> logQuery direction maxItems stream t (responseCount,raws) version ru
        return minMax |> Option.map (fun (i,m) -> { found = found; index = i; next = m + 1L; maybeTipPos = maybeTipPos; events = decoded }) }

    let walkLazy<'event> (log : ILogger) (container,stream) maxItems maxRequests
        (tryDecode : ITimelineEvent<byte[]> -> 'event option, isOrigin: 'event -> bool)
        (direction, minIndex, maxIndex)
        : AsyncSeq<'event[]> = asyncSeq {
        let query = mkQuery log (container,stream) true maxItems (direction, minIndex, maxIndex)

        let readPage = mapPage direction stream (minIndex, maxIndex) maxRequests
        let log = log |> Log.prop "batchSize" maxItems |> Log.prop "stream" stream
        let readLog = log |> Log.prop "direction" direction
        let query = query |> feedIteratorMapTi (readPage readLog)
        let startTicks = System.Diagnostics.Stopwatch.GetTimestamp()
        let allEvents = ResizeArray()
        let mutable i, ru = 0, 0.
        try let mutable ok = true
            let e = query.GetEnumerator()
            while ok do
                let batchLog = readLog |> Log.prop "batchIndex" i
                match maxRequests with
                | Some mr when i+1 >= mr -> batchLog.Information "batch Limit exceeded"; invalidOp "batch Limit exceeded"
                | _ -> ()

                match! e.MoveNext() with
                | None -> ok <- false // rest of block does not happen, while exits
                | Some (events, _pos, rus) ->

                ru <- ru + rus
                allEvents.AddRange(events)

                let acc = ResizeArray()
                for x in events do
                    match tryDecode x with
                    | Some e when isOrigin e ->
                        let used, residual = events |> calculateUsedVersusDroppedPayload x.Index
                        log.Information("EqxCosmos Stop stream={stream} at={index} {case} used={used} residual={residual}",
                            stream, x.Index, x.EventType, used, residual)
                        ok <- false
                        acc.Add e
                    | Some e -> acc.Add e
                    | None -> ()
                i <- i + 1
                yield acc.ToArray()
        finally
            let endTicks = System.Diagnostics.Stopwatch.GetTimestamp()
            let t = StopwatchInterval(startTicks, endTicks)
            log |> logQuery direction maxItems stream t (i, allEvents.ToArray()) -1L ru }

    /// Manages coalescing of spans of events obtained from various sources:
    /// 1) Tip Data and/or Conflicting events
    /// 2) Querying Primary for predecessors of what's obtained from 1
    /// 2) Querying Secondary for predecessors of what's obtained from 1
    let load (log : ILogger) (minIndex, maxIndex) (tip : ScanResult<'event> option)
            (primary : int64 option * int64 option -> Async<ScanResult<'event> option>)
            (secondary : (int64 option * int64 option -> Async<ScanResult<'event> option>) option)
            : Async<Position * 'event[]> = async {
        let minI = defaultArg minIndex 0L
        match tip with
        | Some { index = i; maybeTipPos = Some p; events = e } when i <= minI -> return p, e
        | Some { found = true; maybeTipPos = Some p; events = e } -> return p, e
        | _ ->

        let i, events, pos =
            match tip with
            | Some { index = i; maybeTipPos = p; events = e } -> Some i, e, p
            | None -> maxIndex, Array.empty, None
        let! primary = primary (minIndex, i)
        let events, pos =
            match primary with
            | None -> events, pos |> Option.defaultValue Position.fromKnownEmpty
            | Some p -> Array.append p.events events, pos |> Option.orElse p.maybeTipPos |> Option.defaultValue (Position.fromI p.next)
        let inline logMissing (minIndex, maxIndex) message =
            if log.IsEnabled Events.LogEventLevel.Debug then
                (log|> fun log -> match minIndex with None -> log | Some mi -> log |> Log.prop "minIndex" mi
                    |> fun log -> match maxIndex with None -> log | Some mi -> log |> Log.prop "maxIndex" mi)
                    .Debug(message)

        match primary, secondary with
        | Some { index = i }, _ when i <= minI -> return pos, events // primary had required earliest event Index, no need to look at secondary
        | Some { found = true }, _ -> return pos, events // origin found in primary, no need to look in secondary
        | _, None ->
            // TODO Add TipOptions parameter to opt-into this vs throwing
            logMissing (minIndex, i) "Origin event not found; no secondary container supplied"
            return pos, events
        | _, Some secondary ->

        let maxIndex = match primary with Some p -> Some p.index | None -> maxIndex // if no batches in primary, high water mark from tip is max
        let! secondary = secondary (minIndex, maxIndex)
        let events =
            match secondary with
            | Some s -> Array.append s.events events
            | None -> events
        match secondary with
        | Some { index = i } when i <= minI -> ()
        | Some { found = true } -> ()
        | _ -> logMissing (minIndex, maxIndex) "Origin event not found in secondary container"
        return pos, events }

// Manages deletion of batches
// Note: it's critical that we delete individually, in the correct order so as not to leave gaps
// Note: public so BatchIndices can be deserialized into
module Delete =

    type BatchIndices = { id : string; i : int64; n : int64 }

    let pruneBefore (log: ILogger) (container: Container, stream: string) maxItems beforePos : Async<int * int * int64> = async {
        let! ct = Async.CancellationToken
        let log = log |> Log.prop "stream" stream
        let deleteItem id count : Async<float> = async {
            let ro = ItemRequestOptions(EnableContentResponseOnWrite = Nullable false) // https://devblogs.microsoft.com/cosmosdb/enable-content-response-on-write/
            let! t, res = container.DeleteItemAsync(id, PartitionKey stream, ro, cancellationToken = ct) |> Async.AwaitTaskCorrect |> Stopwatch.Time
            let rc, ms = res.RequestCharge, (let e = t.Elapsed in e.TotalMilliseconds)
            let reqMetric : Log.Measurement = { stream = stream; interval = t; bytes = -1; count = count; ru = rc }
            let log = let evt = Log.Delete reqMetric in log |> Log.event evt
            log.Information("EqxCosmos {action:l} {id} {ms}ms rc={ru}", "Delete", id, ms, rc)
            return res.RequestCharge
        }
        let log = log |> Log.prop "beforePos" beforePos
        let query : FeedIterator<BatchIndices> =
             let qro = QueryRequestOptions(PartitionKey = Nullable(PartitionKey stream), MaxItemCount = Nullable maxItems)
             container.GetItemQueryIterator<_>(QueryDefinition "SELECT c.id, c.i, c.n FROM c", requestOptions = qro)
        let mapPage i (t : StopwatchInterval) (page : FeedResponse<BatchIndices>) =
            let batches, rc, ms = Array.ofSeq page, page.RequestCharge, (let e = t.Elapsed in e.TotalMilliseconds)
            let next = Array.tryLast batches |> Option.map (fun x -> x.n) |> Option.toNullable
            let reqMetric : Log.Measurement = { stream = stream; interval = t; bytes = -1; count = batches.Length; ru = rc }
            let log = let evt = Log.PruneResponse reqMetric in log |> Log.prop "batchIndex" i |> Log.event evt
            log.Information("EqxCosmos {action:l} {batches} {ms}ms n={next} rc={ru}", "PruneResponse", batches.Length, ms, next, rc)
            batches, rc

        // If we have results: []
        // - deleteBefore  9 would: return 0,0,0

        // If we have results: ["-1",10,10; "0",0,1; "2",1,3; "3",3,8; "8",8,10]
        // - deleteBefore  3 would: inspect first 3, delete 2, return 3,0,3
        // - deleteBefore  4 would: inspect first 4, delete 2, return 3,1,3
        // - deleteBefore  8 would: inspect first 4, delete 2, return 8,0,8

        // If we have results: ["-1",10,10; "8",8,10]
        // - deleteBefore  3 would: inspect first 2, delete 0, return 0,0,8
        // - deleteBefore  8 would: inspect first 2, delete 0, return 0,0,8
        // - deleteBefore  9 would: inspect first 2, delete 0, return 0,1,8
        // - deleteBefore 10 would: inspect first 2, delete 1, return 2,0,10
        // - deleteBefore 11 would: inspect first 2, delete 1, return 2,0,10

        // If we have results: ["-1",10,10]
        // - deleteBefore  9 would: inspect first 1, delete 0, return 0,0,10
        // - deleteBefore 10 would: inspect first 1, delete 0, return 0,0,10
        // - deleteBefore 11 would: inspect first 1, delete 0, return 0,0,10
        let! pt, outcomes =
            let isTip (x : BatchIndices) = x.id = Tip.WellKnownDocumentId
            let isRelevant x = isTip x || x.i < beforePos
            let hasRelevantItems (batches, _) = batches |> Array.exists isRelevant
            let handle (batches : BatchIndices[], rc) = async {
                let mutable delCharges, batchesDeleted, eventsDeleted, eventsDeferred = 0., 0, 0, 0
                let mutable tipI, lwm = None, None
                for x in batches |> Seq.takeWhile isRelevant do
                    let count = x.n - x.i |> int
                    if isTip x then
                        tipI <- Some x.i
                        // TODO order by i and prune events from tip
                    elif x.n > beforePos then
                        eventsDeferred <- eventsDeferred + min count (int (beforePos - x.i))
                        lwm <- Some x.i
                    else
                        let! charge = deleteItem x.id count
                        delCharges <- delCharges + charge
                        batchesDeleted <- batchesDeleted + 1
                        eventsDeleted <- eventsDeleted + count
                        lwm <- Some x.n
                return rc, (tipI, lwm), (delCharges, batchesDeleted, eventsDeleted, eventsDeferred)
            }
            query
            |> Query.feedIteratorMapTi mapPage
            |> AsyncSeq.takeWhile hasRelevantItems
            |> AsyncSeq.mapAsync handle
            |> AsyncSeq.toArrayAsync
            |> Stopwatch.Time
        let mutable queryCharges, delCharges, responses, batchesDeleted, eventsDeleted, eventsDeferred = 0., 0., 0, 0, 0, 0
        let mutable lwm, tipI = None, None
        for qc, (bTipI, bLwm), (dc, bDel, eDel, eDef) in outcomes do
            lwm <- max lwm bLwm
            tipI <- max tipI bTipI
            queryCharges <- queryCharges + qc
            delCharges <- delCharges + dc
            responses <- responses + 1
            batchesDeleted <- batchesDeleted + bDel
            eventsDeleted <- eventsDeleted + eDel
            eventsDeferred <- eventsDeferred + eDef
        let reqMetric : Log.Measurement = { stream = stream; interval = pt; bytes = eventsDeleted; count = batchesDeleted; ru = queryCharges }
        let log = let evt = Log.Prune (responses, reqMetric) in log |> Log.event evt
        let lwm =
            match lwm, tipI with
            | Some lwm, _     -> lwm  // we saw a batch and identified a Low Water mark based on it
            | None, Some tipI -> tipI // we saw the Tip, but no batches along the way, therefore it's i is the low water mark
            | None, None      -> 0L   // If we've seen no batches at all, then the write position is 0L
        log.Information("EqxCosmos {action:l} {events}/{batches} lwm={lwm} {ms}ms queryRu={ru} deleteRu={delRu}",
                "Prune", eventsDeleted, batchesDeleted, lwm, (let e = pt.Elapsed in e.TotalMilliseconds), queryCharges, delCharges)
        return eventsDeleted, eventsDeferred, lwm
    }

type [<NoComparison>] Token = { stream: string; pos: Position }
module Token =
    let create stream pos : StreamToken = { value = box { stream = stream; pos = pos }; version = pos.index }
    let (|Unpack|) (token: StreamToken) : string*Position = let t = unbox<Token> token.value in t.stream,t.pos
    let supersedes (Unpack (_,currentPos)) (Unpack (_,xPos)) =
        let currentVersion, newVersion = currentPos.index, xPos.index
        let currentETag, newETag = currentPos.etag, xPos.etag
        newVersion > currentVersion || currentETag <> newETag

[<AutoOpen>]
module Internal =

    [<RequireQualifiedAccess; NoComparison; NoEquality>]
    type InternalSyncResult = Written of StreamToken | ConflictUnknown of StreamToken | Conflict of Position * ITimelineEvent<byte[]>[]

    [<RequireQualifiedAccess; NoComparison; NoEquality>]
    type LoadFromTokenResult<'event> = Unchanged | Found of StreamToken * 'event[]

/// Defines the policies in force regarding how to split up calls when loading Event Batches via queries
type QueryOptions
    (   /// Max number of Batches to return per paged query response. Default: 10.
        [<O; D(null)>]?defaultMaxItems : int,
        /// Dynamic version of `defaultMaxItems`, allowing one to react to dynamic configuration changes. Default: use `defaultMaxItems` value.
        [<O; D(null)>]?getDefaultMaxItems : unit -> int,
        /// Maximum number of trips to permit when slicing the work into multiple responses based on `MaxItems`. Default: unlimited.
        [<O; D(null)>]?maxRequests) =
    let getDefaultMaxItems = defaultArg getDefaultMaxItems (fun () -> defaultArg defaultMaxItems 10)
    /// Limit for Maximum number of `Batch` records in a single query batch response
    member __.MaxItems = getDefaultMaxItems ()
    /// Maximum number of trips to permit when slicing the work into multiple responses based on `MaxItems`
    member __.MaxRequests = maxRequests

/// Defines the policies in force regarding
<<<<<<< HEAD
/// - accumulation/retention of Events in Tip
=======
>>>>>>> 539e7ef1
/// - retrying read and write operations for the Tip
type TipOptions
    (   /// Maximum number of events permitted in Tip. When this is exceeded, events are moved out to a standalone Batch. Default: 0.
        [<O; D(null)>]?maxEvents,
        /// Maximum serialized size (length of JSON.stringify representation) to permit to accumulate in Tip before they get moved out to a standalone Batch. Default: 30_000.
        [<O; D(null)>]?maxJsonLength,
        [<O; D(null)>]?readRetryPolicy,
        [<O; D(null)>]?writeRetryPolicy) =
    let maxEvents, maxJsonLength = defaultArg maxEvents 0, defaultArg maxJsonLength 30_000
    /// Maximum number of events permitted in Tip. When this is exceeded, events are moved out to a standalone Batch. Default: 0
    member __.MaxEvents = maxEvents
    /// Maximum serialized size (length of JSON.stringify representation) to permit to accumulate in Tip before they get moved out to a standalone Batch. Default: 30_000.
    member __.MaxJsonLength = maxJsonLength
    member __.ReadRetryPolicy = readRetryPolicy
    member __.WriteRetryPolicy = writeRetryPolicy

type StoreClient(container : Container, fallback : Container option, query : QueryOptions, tip : TipOptions) =

    let loadTip log stream pos = Tip.tryLoad log tip.ReadRetryPolicy (container, stream) (pos, None)

    // Always yields events forward, regardless of direction
    member internal __.Read(log, stream, direction, (tryDecode, isOrigin), ?minIndex, ?maxIndex, ?tip): Async<StreamToken * 'event[]> = async {
        let tip = tip |> Option.map (Query.scanTip (tryDecode,isOrigin))
        let includeTip = Option.isNone tip
        let walk log gateway = Query.scan log (gateway,stream) includeTip query.MaxItems query.MaxRequests direction (tryDecode, isOrigin)
        let walkFallback =
            match fallback with
            | None -> None
            | Some f -> walk (log |> Log.prop "secondary" true) f |> Some

        let log = log |> Log.prop "stream" stream
        let! pos, events = Query.load log (minIndex, maxIndex) tip (walk log container) walkFallback
        return Token.create stream pos, events }
    member __.ReadLazy(log, batching: QueryOptions, stream, direction, (tryDecode,isOrigin), ?minIndex, ?maxIndex) : AsyncSeq<'event[]> =
        Query.walkLazy log (container,stream) batching.MaxItems batching.MaxRequests (tryDecode,isOrigin) (direction, minIndex, maxIndex)

    member con.Load(log, (stream, maybePos), (tryDecode, isOrigin), checkUnfolds): Async<StreamToken * 'event[]> =
        if not checkUnfolds then con.Read(log, stream, Direction.Backward, (tryDecode, isOrigin))
        else async {
            match! loadTip log stream maybePos with
            | Tip.Result.NotFound -> return Token.create stream Position.fromKnownEmpty, Array.empty
            | Tip.Result.NotModified -> return invalidOp "Not applicable"
            | Tip.Result.Found (pos, xs) -> return! con.Read(log, stream, Direction.Backward, (tryDecode, isOrigin), tip=(pos, xs)) }
    member __.GetPosition(log, stream, ?pos): Async<StreamToken> = async {
        match! loadTip log stream pos with
        | Tip.Result.NotFound -> return Token.create stream Position.fromKnownEmpty
        | Tip.Result.NotModified -> return Token.create stream pos.Value
        | Tip.Result.Found (pos, _unfoldsAndEvents) -> return Token.create stream pos }
    member con.Reload(log, (stream, pos), (tryDecode, isOrigin), ?preview): Async<LoadFromTokenResult<'event>> =
        let query (pos, xs) = async {
            let! res = con.Read(log, stream, Direction.Backward, (tryDecode, isOrigin), tip=(pos, xs), minIndex = pos.index)
            return LoadFromTokenResult.Found res }
        match preview with
        | Some (pos, xs) -> query (pos, xs)
        | None -> async {
            match! loadTip log stream (Some pos) with
            | Tip.Result.NotFound -> return LoadFromTokenResult.Found (Token.create stream Position.fromKnownEmpty, Array.empty)
            | Tip.Result.NotModified -> return LoadFromTokenResult.Unchanged
            | Tip.Result.Found (pos,xs) -> return! query (pos, xs) }

    member internal __.Sync(log, stream, exp, batch: Tip): Async<InternalSyncResult> = async {
        if Array.isEmpty batch.e && Array.isEmpty batch.u then invalidOp "Must write either events or unfolds."
        match! Sync.batch log (tip.WriteRetryPolicy, tip.MaxEvents, tip.MaxJsonLength) (container, stream) (exp, batch) with
        | Sync.Result.Conflict (pos',events) -> return InternalSyncResult.Conflict (pos',events)
        | Sync.Result.ConflictUnknown pos' -> return InternalSyncResult.ConflictUnknown (Token.create stream pos')
        | Sync.Result.Written pos' -> return InternalSyncResult.Written (Token.create stream pos') }

    member __.Prune(log, stream, beforeIndex) =
        Delete.pruneBefore log (container,stream) query.MaxItems beforeIndex

type internal Category<'event, 'state, 'context>(store : StoreClient, codec : IEventCodec<'event,byte[],'context>) =
    member __.Load(log, stream, initial, checkUnfolds, fold, isOrigin): Async<StreamToken * 'state> = async {
        let! token, events = store.Load(log, (stream, None), (codec.TryDecode,isOrigin), checkUnfolds)
        return token, fold initial events }
    member __.Reload(log, (Token.Unpack (stream, pos) as streamToken), state, fold, isOrigin, ?preloaded): Async<StreamToken * 'state> = async {
        match! store.Reload(log, (stream, pos), (codec.TryDecode,isOrigin), ?preview = preloaded) with
        | LoadFromTokenResult.Unchanged -> return streamToken, state
        | LoadFromTokenResult.Found (token', events) -> return token', fold state events }
    member cat.Sync(log, token, state, events, mapUnfolds, fold, isOrigin, context, compressUnfolds): Async<SyncResult<'state>> = async {
        let state' = fold state (Seq.ofList events)
        let encode e = codec.Encode(context, e)
        let (Token.Unpack (stream,pos)) = token
        let exp,events,eventsEncoded,projectionsEncoded =
            match mapUnfolds with
            | Choice1Of3 () ->     SyncExp.Version pos.index, events, Seq.map encode events |> Array.ofSeq, Seq.empty
            | Choice2Of3 unfold -> SyncExp.Version pos.index, events, Seq.map encode events |> Array.ofSeq, Seq.map encode (unfold events state')
            | Choice3Of3 transmute ->
                let events', unfolds = transmute events state'
                SyncExp.Etag (defaultArg pos.etag null), events', Seq.map encode events' |> Array.ofSeq, Seq.map encode unfolds
        let baseIndex = pos.index + int64 (List.length events)
        let compressor = if compressUnfolds then Base64MaybeDeflateUtf8JsonConverter.Compress else id
        let projections = Sync.mkUnfold compressor baseIndex projectionsEncoded
        let batch = Sync.mkBatch stream eventsEncoded projections
        match! store.Sync(log, stream, exp, batch) with
        | InternalSyncResult.Conflict (pos', tipEvents) -> return SyncResult.Conflict (cat.Reload(log, token, state, fold, isOrigin, (pos', tipEvents)))
        | InternalSyncResult.ConflictUnknown _token' -> return SyncResult.Conflict (cat.Reload(log, token, state, fold, isOrigin))
        | InternalSyncResult.Written token' -> return SyncResult.Written (token', state') }

module internal Caching =
    let applyCacheUpdatesWithSlidingExpiration
            (cache : ICache)
            (prefix : string)
            (slidingExpiration : TimeSpan) =
        let mkCacheEntry (initialToken : StreamToken, initialState : 'state) = CacheEntry<'state>(initialToken, initialState, Token.supersedes)
        let options = CacheItemOptions.RelativeExpiration slidingExpiration
        fun streamName value -> cache.UpdateIfNewer(prefix + streamName, options, mkCacheEntry value)

type internal CachingCategory<'event, 'state, 'context>
    (   category: Category<'event, 'state, 'context>,
        fold: 'state -> 'event seq -> 'state, initial: 'state, isOrigin: 'event -> bool,
        tryReadCache, updateCache,
        checkUnfolds, compressUnfolds, mapUnfolds: Choice<unit, ('event list -> 'state -> 'event seq), ('event list -> 'state -> 'event list * 'event list)>) =
    let cache streamName inner = async {
        let! ts = inner
        do! updateCache streamName ts
        return ts }
    interface ICategory<'event, 'state, string, 'context> with
        member __.Load(log, streamName, opt): Async<StreamToken * 'state> = async {
            match! tryReadCache streamName with
            | None -> return! category.Load(log, streamName, initial, checkUnfolds, fold, isOrigin) |> cache streamName
            | Some tokenAndState when opt = Some Equinox.AllowStale -> return tokenAndState // read already updated TTL, no need to write
            | Some (token, state) -> return! category.Reload(log, token, state, fold, isOrigin) |> cache streamName }
        member __.TrySync(log : ILogger, (Token.Unpack (streamName, _) as streamToken), state, events : 'event list, context)
            : Async<SyncResult<'state>> = async {
            match! category.Sync(log, streamToken, state, events, mapUnfolds, fold, isOrigin, context, compressUnfolds) with
            | SyncResult.Conflict resync ->
                return SyncResult.Conflict (cache streamName resync)
            | SyncResult.Written (token',state') ->
                let! res = cache streamName (async { return (token',state') })
                return SyncResult.Written res }

namespace Equinox.CosmosStore

open Equinox
open Equinox.Core
open Equinox.CosmosStore.Core
open FsCodec
open Microsoft.Azure.Cosmos
open Serilog
open System

/// Holds all relevant state for a Store within a given CosmosDB Database
/// - The CosmosDB CosmosClient (there should be a single one of these per process, plus an optional fallback one for pruning scenarios)
/// - The (singleton) per Container Stored Procedure initialization state
type CosmosStoreConnection
    (   /// Facilitates custom mapping of Stream Category Name to underlying Cosmos Database/Container names
        categoryAndStreamNameToDatabaseContainerStream : string * string -> string * string * string,
        createContainer : string * string -> Container,
        createSecondaryContainer : string * string -> Container option,
        [<O; D(null)>]?primaryDatabaseAndContainerToSecondary : string * string -> string * string,
        /// Admits a hook to enable customization of how <c>Equinox.CosmosStore</c> handles the low level interactions with the underlying <c>CosmosContainer</c>.
        [<O; D(null)>]?createGateway,
        /// Inhibit <c>CreateStoredProcedureIfNotExists</c> when a given Container is used for the first time
        [<O; D(null)>]?disableInitialization) =
    let createGateway = match createGateway with Some creator -> creator | None -> id
    let primaryDatabaseAndContainerToSecondary = defaultArg primaryDatabaseAndContainerToSecondary id
    // Index of database*container -> Initialization Context
    let containerInitGuards = System.Collections.Concurrent.ConcurrentDictionary<string*string, Initialization.ContainerInitializerGuard>()
    new(client, databaseId : string, containerId : string,
        /// Inhibit <c>CreateStoredProcedureIfNotExists</c> when a given Container is used for the first time
        [<O; D(null)>]?disableInitialization,
        /// Admits a hook to enable customization of how <c>Equinox.CosmosStore</c> handles the low level interactions with the underlying <c>CosmosContainer</c>.
        [<O; D(null)>]?createGateway : Container -> Container,
        /// Client to use for fallback Containers. Default: use same as <c>primary</c>
        ?client2 : CosmosClient,
        /// Database to use for fallback Containers. Default: use same as <c>databaseId</c>
        ?databaseId2,
        /// Container to use for fallback Containers. Default: use same as <c>containerId</c>
        ?containerId2) =
        let genStreamName (categoryName, streamId) = if categoryName = null then streamId else sprintf "%s-%s" categoryName streamId
        let catAndStreamToDatabaseContainerStream (categoryName, streamId) = databaseId, containerId, genStreamName (categoryName, streamId)
        let primaryContainer (d, c) = (client : CosmosClient).GetDatabase(d).GetContainer(c)
        let secondaryContainer =
            if Option.isNone client2 && Option.isNone databaseId2 && Option.isNone containerId2 then fun (_, _) -> None
            else fun (d, c) -> Some ((defaultArg client2 client).GetDatabase(defaultArg databaseId2 d).GetContainer(defaultArg containerId2 c))
        CosmosStoreConnection(catAndStreamToDatabaseContainerStream, primaryContainer, secondaryContainer,
            ?disableInitialization = disableInitialization, ?createGateway = createGateway)
    member internal __.ResolveContainerGuardAndStreamName(categoryName, streamId) : Initialization.ContainerInitializerGuard * string =
        let databaseId, containerId, streamName = categoryAndStreamNameToDatabaseContainerStream (categoryName, streamId)
        let createContainerInitializerGuard (d, c) =
            let init =
                if Some true = disableInitialization then None
                else Some (fun cosmosContainer -> Initialization.createSyncStoredProcIfNotExists None cosmosContainer |> Async.Ignore)
            let secondaryD, secondaryC = primaryDatabaseAndContainerToSecondary (d, c)
            let primaryContainer, secondaryContainer = createContainer (d, c), createSecondaryContainer (secondaryD, secondaryC)
            Initialization.ContainerInitializerGuard(createGateway primaryContainer, Option.map createGateway secondaryContainer, ?initContainer = init)
        let g = containerInitGuards.GetOrAdd((databaseId, containerId), createContainerInitializerGuard)
        g, streamName

/// Defines a set of related access policies for a given CosmosDB, together with a Containers map defining mappings from (category,id) to (databaseId,containerId,streamName)
type CosmosStoreContext(connection : CosmosStoreConnection, ?queryOptions, ?tipOptions) =
    new(connection : CosmosStoreConnection, ?defaultMaxItems, ?getDefaultMaxItems, ?maxRequests, ?tipOptions) =
        let queryOptions = QueryOptions(?defaultMaxItems = defaultMaxItems, ?getDefaultMaxItems = getDefaultMaxItems, ?maxRequests = maxRequests)
        CosmosStoreContext(connection, queryOptions, ?tipOptions = tipOptions)
    new(connection : CosmosStoreConnection, ?queryMaxItems,
        /// Maximum number of events permitted in Tip. When this is exceeded, events are moved out to a standalone Batch. Default: 0
        /// NOTE <c>Equinox.Cosmos</c> versions <= 3.0.0 cannot read events in Tip, hence using a non-zero value will not be interoperable.
        ?tipMaxEvents,
        /// Maximum serialized size (length of JSON.stringify representation) permitted in Tip before they get moved out to a standalone Batch. Default: 30_000.
        ?tipMaxJsonLength) =
        let tipOptions = TipOptions(?maxEvents = tipMaxEvents, ?maxJsonLength = tipMaxJsonLength)
        CosmosStoreContext(connection, tipOptions = tipOptions, ?defaultMaxItems = queryMaxItems)
    member val QueryOptions = queryOptions |> Option.defaultWith QueryOptions
    member val TipOptions = tipOptions |> Option.defaultWith TipOptions
    member internal __.ResolveContainerClientAndStreamIdAndInit(categoryName, streamId) =
        let cg, streamId = connection.ResolveContainerGuardAndStreamName(categoryName, streamId)
        let store = StoreClient(cg.Container, cg.Fallback, __.QueryOptions, __.TipOptions)
        store, streamId, cg.InitializationGate

[<NoComparison; NoEquality; RequireQualifiedAccess>]
type CachingStrategy =
    /// Do not apply any caching strategy for this Stream.
    /// NB opting not to leverage caching when using CosmosDB can have significant implications for the scalability
    ///   of your application, both in terms of latency and running costs.
    /// While the cost of a cache miss can be ameliorated to varying degrees by employing an appropriate `AccessStrategy`
    ///   [that works well and has been validated for your scenario with real data], even a cache with a low Hit Rate provides
    ///   a direct benefit in terms of the number of Request Unit (RU)s that need to be provisioned to your CosmosDB instances.
    | NoCaching
    /// Retain a single 'state per streamName, together with the associated etag
    /// NB while a strategy like EventStore.Caching.SlidingWindowPrefixed is obviously easy to implement, the recommended approach is to
    /// track all relevant data in the state, and/or have the `unfold` function ensure _all_ relevant events get held in the `u`nfolds in tip
    | SlidingWindow of ICache * window: TimeSpan

[<NoComparison; NoEquality; RequireQualifiedAccess>]
type AccessStrategy<'event,'state> =
    /// Don't apply any optimized reading logic. Note this can be extremely RU cost prohibitive
    /// and can severely impact system scalability. Should hence only be used with careful consideration.
    | Unoptimized
    /// Load only the single most recent event defined in <c>'event`</c> and trust that doing a <c>fold</c> from any such event
    /// will yield a correct and complete state
    /// In other words, the <c>fold</c> function should not need to consider either the preceding <c>'state</state> or <c>'event</c>s.
    /// <remarks>
    /// A copy of the event is also retained in the `Tip` document in order that the state of the stream can be
    /// retrieved using a single (cached, etag-checked) point read.
    /// </remarks
    | LatestKnownEvent
    /// Allow a 'snapshot' event (and/or other events that that pass the <c>isOrigin</c> test) to be used to build the state
    /// in lieu of folding all the events from the start of the stream, as a performance optimization.
    /// <c>toSnapshot</c> is used to generate the <c>unfold</c> that will be held in the Tip document in order to
    /// enable efficient reading without having to query the Event documents.
    | Snapshot of isOrigin: ('event -> bool) * toSnapshot: ('state -> 'event)
    /// Allow any events that pass the `isOrigin` test to be used in lieu of folding all the events from the start of the stream
    /// When writing, uses `toSnapshots` to 'unfold' the <c>'state</c>, representing it as one or more Event records to be stored in
    /// the Tip with efficient read cost.
    | MultiSnapshot of isOrigin: ('event -> bool) * toSnapshots: ('state -> 'event seq)
    /// Instead of actually storing the events representing the decisions, only ever update a snapshot stored in the Tip document
    /// <remarks>In this mode, Optimistic Concurrency Control is necessarily based on the _etag</remarks>
    | RollingState of toSnapshot: ('state -> 'event)
    /// Allow produced events to be filtered, transformed or removed completely and/or to be transmuted to unfolds.
    /// <remarks>
    /// In this mode, Optimistic Concurrency Control is based on the _etag (rather than the normal Expected Version strategy)
    /// in order that conflicting updates to the state not involving the writing of an event can trigger retries.
    /// </remarks>
    | Custom of isOrigin: ('event -> bool) * transmute: ('event list -> 'state -> 'event list*'event list)

type CosmosStoreCategory<'event, 'state, 'context>
    (   context : CosmosStoreContext, codec, fold, initial, caching, access,
        /// Compress Unfolds in Tip. Default: <c>true</c>.
        /// NOTE when set to <c>false</c>, requires Equinox.Cosmos / Equinox.CosmosStore Version >= 2.3.0 to be able to read
        ?compressUnfolds) =
    let compressUnfolds = defaultArg compressUnfolds true
    let categories = System.Collections.Concurrent.ConcurrentDictionary<string, ICategory<_, _, string, 'context>>()
    let resolveCategory (categoryName, container) =
        let createCategory _name : ICategory<_, _, string, 'context> =
            let tryReadCache, updateCache =
                match caching with
                | CachingStrategy.NoCaching -> (fun _ -> async { return None }), fun _ _ -> async { () }
                | CachingStrategy.SlidingWindow (cache, window) -> cache.TryGet, Caching.applyCacheUpdatesWithSlidingExpiration cache null window
            let isOrigin, checkUnfolds, mapUnfolds =
                match access with
                | AccessStrategy.Unoptimized ->                      (fun _ -> false), false, Choice1Of3 ()
                | AccessStrategy.LatestKnownEvent ->                 (fun _ -> true),  true,  Choice2Of3 (fun events _ -> Seq.last events |> Seq.singleton)
                | AccessStrategy.Snapshot (isOrigin,toSnapshot) ->   isOrigin,         true,  Choice2Of3 (fun _ state  -> toSnapshot state |> Seq.singleton)
                | AccessStrategy.MultiSnapshot (isOrigin, unfold) -> isOrigin,         true,  Choice2Of3 (fun _ state  -> unfold state)
                | AccessStrategy.RollingState toSnapshot ->          (fun _ -> true),  true,  Choice3Of3 (fun _ state  -> [],[toSnapshot state])
                | AccessStrategy.Custom (isOrigin,transmute) ->      isOrigin,         true,  Choice3Of3 transmute
            let cosmosCat = Category<'event, 'state, 'context>(container, codec)
            CachingCategory<'event, 'state, 'context>(cosmosCat, fold, initial, isOrigin, tryReadCache, updateCache, checkUnfolds, compressUnfolds, mapUnfolds) :> _
        categories.GetOrAdd(categoryName, createCategory)

    let resolveStream (categoryName, container, streamId, maybeContainerInitializationGate) opt context =
        let category = resolveCategory (categoryName, container)
        { new IStream<'event, 'state> with
            member __.Load log = category.Load(log, streamId, opt)
            member __.TrySync(log: ILogger, token: StreamToken, originState: 'state, events: 'event list) =
                match maybeContainerInitializationGate with
                | None -> category.TrySync(log, token, originState, events, context)
                | Some init -> async {
                    do! init ()
                    return! category.TrySync(log, token, originState, events, context) } }

    let resolveStreamConfig = function
        | StreamName.CategoryAndId (categoryName, streamId) ->
            let containerClient, streamId, init = context.ResolveContainerClientAndStreamIdAndInit(categoryName, streamId)
            categoryName, containerClient, streamId, init

    member __.Resolve
        (   streamName : StreamName,
            /// Resolver options
            [<O; D null>]?option,
            /// Context to be passed to IEventCodec
            [<O; D null>]?context) =
        match resolveStreamConfig streamName, option with
        | streamArgs,(None|Some AllowStale) ->
            resolveStream streamArgs option context
        | (_, _, streamId, _) as streamArgs,Some AssumeEmpty ->
            let stream = resolveStream streamArgs option context
            Stream.ofMemento (Token.create streamId Position.fromKnownEmpty,initial) stream

    member __.FromMemento(Token.Unpack (stream,_pos) as streamToken, state) =
        let skipInitialization = None
        let (categoryName, container, streamId, _maybeInit) = resolveStreamConfig (StreamName.parse stream)
        let stream = resolveStream (categoryName, container, streamId, skipInitialization) None None
        Stream.ofMemento (streamToken,state) stream

[<RequireQualifiedAccess; NoComparison>]
type Discovery =
    /// Separated Account Uri and Key (for interop with previous versions)
    | AccountUriAndKey of accountUri: Uri * key:string
    /// Cosmos SDK Connection String
    | ConnectionString of connectionString : string

type CosmosStoreClientFactory
    (   /// Timeout to apply to individual reads/write round-trips going to CosmosDB
        requestTimeout: TimeSpan,
        /// Maximum number of times to attempt when failure reason is a 429 from CosmosDB, signifying RU limits have been breached
        maxRetryAttemptsOnRateLimitedRequests: int,
        /// Maximum number of seconds to wait (especially if a higher wait delay is suggested by CosmosDB in the 429 response)
        maxRetryWaitTimeOnRateLimitedRequests: TimeSpan,
        /// Connection limit for Gateway Mode (default 1000)
        [<O; D(null)>]?gatewayModeMaxConnectionLimit,
        /// Connection mode (default: ConnectionMode.Gateway (lowest perf, least trouble))
        [<O; D(null)>]?mode : ConnectionMode,
        /// consistency mode (default: ConsistencyLevel.Session)
        [<O; D(null)>]?defaultConsistencyLevel : ConsistencyLevel,
        /// Inhibits certificate verification when set to <c>true</c>, i.e. for working with the CosmosDB Emulator (default <c>false</c>)
        [<O; D(null)>]?bypassCertificateValidation : bool) =

    /// CosmosClientOptions for this Connector as configured
    member val Options =
        let maxAttempts, maxWait, timeout = Nullable maxRetryAttemptsOnRateLimitedRequests, Nullable maxRetryWaitTimeOnRateLimitedRequests, requestTimeout
        let co =
            CosmosClientOptions(
                MaxRetryAttemptsOnRateLimitedRequests = maxAttempts,
                MaxRetryWaitTimeOnRateLimitedRequests = maxWait,
                RequestTimeout = timeout)
        match mode with
        | Some ConnectionMode.Direct -> co.ConnectionMode <- ConnectionMode.Direct
        | None | Some ConnectionMode.Gateway | Some _ (* enum total match :( *) -> co.ConnectionMode <- ConnectionMode.Gateway // default; only supports Https
        match gatewayModeMaxConnectionLimit with
        | Some _ when co.ConnectionMode = ConnectionMode.Direct -> invalidArg "gatewayModeMaxConnectionLimit" "Not admissible in Direct mode"
        | x -> if co.ConnectionMode = ConnectionMode.Gateway then co.GatewayModeMaxConnectionLimit <- defaultArg x 1000
        match defaultConsistencyLevel with
        | Some x -> co.ConsistencyLevel <- Nullable x
        | None -> ()
        // https://github.com/Azure/azure-cosmos-dotnet-v3/blob/1ef6e399f114a0fd580272d4cdca86b9f8732cf3/Microsoft.Azure.Cosmos.Samples/Usage/HttpClientFactory/Program.cs#L96
        if bypassCertificateValidation = Some true && co.ConnectionMode = ConnectionMode.Gateway then
            let cb = System.Net.Http.HttpClientHandler.DangerousAcceptAnyServerCertificateValidator
            let ch = new System.Net.Http.HttpClientHandler(ServerCertificateCustomValidationCallback = cb)
            co.HttpClientFactory <- fun () -> new System.Net.Http.HttpClient(ch)
        co

    abstract member Create: discovery: Discovery -> CosmosClient
    default __.Create discovery = discovery |> function
        | Discovery.AccountUriAndKey (accountUri = uri; key = key) -> new CosmosClient(string uri, key, __.Options)
        | Discovery.ConnectionString cs -> new CosmosClient(cs, __.Options)

namespace Equinox.CosmosStore.Core

open FsCodec
open FSharp.Control
open System.Runtime.InteropServices

/// Outcome of appending events, specifying the new and/or conflicting events, together with the updated Target write position
[<RequireQualifiedAccess; NoComparison>]
type AppendResult<'t> =
    | Ok of pos: 't
    | Conflict of index: 't * conflictingEvents: ITimelineEvent<byte[]>[]
    | ConflictUnknown of index: 't

/// Encapsulates the core facilities Equinox.CosmosStore offers for operating directly on Events in Streams.
type EventsContext internal
    (   context : Equinox.CosmosStore.CosmosStoreContext, store : StoreClient,
        /// Logger to write to - see https://github.com/serilog/serilog/wiki/Provided-Sinks for how to wire to your logger
        log : Serilog.ILogger) =
    do if log = null then nullArg "log"
    let maxCountPredicate count =
        let acc = ref (max (count-1) 0)
        fun _ ->
            if !acc = 0 then true else
            decr acc
            false

    let yieldPositionAndData res = async {
        let! (Token.Unpack (_,pos')), data = res
        return pos', data }

    let getRange direction startPos =
        let startPos = startPos |> Option.map (fun x -> x.index)
        match direction with
        | Direction.Forward -> startPos, None
        | Direction.Backward -> None, startPos

    new (context : Equinox.CosmosStore.CosmosStoreContext, log) =
        let store, _streamId, _init = context.ResolveContainerClientAndStreamIdAndInit(null, null)
        EventsContext(context, store, log)

    member __.ResolveStream(streamName) =
        let _cc, streamId, init = context.ResolveContainerClientAndStreamIdAndInit(null, streamName)
        streamId, init
    member __.StreamId(streamName) : string = __.ResolveStream streamName |> fst

    member internal __.GetLazy(stream, ?queryMaxItems, ?direction, ?minIndex, ?maxIndex) : AsyncSeq<ITimelineEvent<byte[]>[]> =
        let direction = defaultArg direction Direction.Forward
        let batching = match queryMaxItems with Some qmi -> QueryOptions(qmi) | _ -> context.QueryOptions
        store.ReadLazy(log, batching, stream, direction, (Some,fun _ -> false), ?minIndex = minIndex, ?maxIndex = maxIndex)

    member internal __.GetInternal((stream, startPos), ?maxCount, ?direction) = async {
        let direction = defaultArg direction Direction.Forward
        if maxCount = Some 0 then
            // Search semantics include the first hit so we need to special case this anyway
            return Token.create stream (defaultArg startPos Position.fromKnownEmpty), Array.empty
        else
            let isOrigin =
                match maxCount with
                | Some limit -> maxCountPredicate limit
                | None -> fun _ -> false
            let minIndex, maxIndex = getRange direction startPos
            let! token, events = store.Read(log, stream, direction, (Some, isOrigin), ?minIndex = minIndex, ?maxIndex = maxIndex)
            if direction = Direction.Backward then System.Array.Reverse events
            return token, events }

    /// Establishes the current position of the stream in as efficient a manner as possible
    /// (The ideal situation is that the preceding token is supplied as input in order to avail of 1RU low latency state checks)
    member __.Sync(stream, ?position: Position) : Async<Position> = async {
        let! (Token.Unpack (_,pos')) = store.GetPosition(log, stream, ?pos = position)
        return pos' }

    /// Query (with MaxItems set to `queryMaxItems`) from the specified `Position`, allowing the reader to efficiently walk away from a running query
    /// ... NB as long as they Dispose!
    member __.Walk(stream, queryMaxItems, ?minIndex, ?maxIndex, ?direction) : AsyncSeq<ITimelineEvent<byte[]>[]> =
        __.GetLazy(stream, queryMaxItems, ?direction = direction, ?minIndex = minIndex, ?maxIndex = maxIndex)

    /// Reads all Events from a `Position` in a given `direction`
    member __.Read(stream, ?position, ?maxCount, ?direction) : Async<Position*ITimelineEvent<byte[]>[]> =
        __.GetInternal((stream, position), ?maxCount = maxCount, ?direction = direction) |> yieldPositionAndData

    /// Appends the supplied batch of events, subject to a consistency check based on the `position`
    /// Callers should implement appropriate idempotent handling, or use Equinox.Stream for that purpose
    member __.Sync(stream, position, events: IEventData<_>[]) : Async<AppendResult<Position>> = async {
        // Writes go through the stored proc, which we need to provision per container
        // Having to do this here in this way is far from ideal, but work on caching, external snapshots and caching is likely
        //   to move this about before we reach a final destination in any case
        match __.ResolveStream stream |> snd with
        | None -> ()
        | Some init -> do! init ()
        let batch = Sync.mkBatch stream events Seq.empty
        match! store.Sync(log, stream, SyncExp.Version position.index, batch) with
        | InternalSyncResult.Written (Token.Unpack (_,pos)) -> return AppendResult.Ok pos
        | InternalSyncResult.Conflict (pos,events) -> return AppendResult.Conflict (pos, events)
        | InternalSyncResult.ConflictUnknown (Token.Unpack (_,pos)) -> return AppendResult.ConflictUnknown pos }

    /// Low level, non-idempotent call appending events to a stream without a concurrency control mechanism in play
    /// NB Should be used sparingly; Equinox.Stream enables building equivalent equivalent idempotent handling with minimal code.
    member __.NonIdempotentAppend(stream, events: IEventData<_>[]) : Async<Position> = async {
        match! __.Sync(stream, Position.fromAppendAtEnd, events) with
        | AppendResult.Ok token -> return token
        | x -> return x |> sprintf "Conflict despite it being disabled %A" |> invalidOp }

    member __.Prune(stream, beforeIndex) : Async<int * int * int64> =
        store.Prune(log, stream, beforeIndex)

/// Provides mechanisms for building `EventData` records to be supplied to the `Events` API
type EventData() =
    /// Creates an Event record, suitable for supplying to Append et al
    static member FromUtf8Bytes(eventType, data, ?meta) : IEventData<_> = FsCodec.Core.EventData.Create(eventType, data, ?meta = meta) :> _

/// Api as defined in the Equinox Specification
/// Note the CosmosContext APIs can yield better performance due to the fact that a Position tracks the etag of the Stream's Tip
module Events =
    let private (|PositionIndex|) (x: Position) = x.index
    let private stripSyncResult (f: Async<AppendResult<Position>>): Async<AppendResult<int64>> = async {
        match! f with
        | AppendResult.Ok (PositionIndex index)-> return AppendResult.Ok index
        | AppendResult.Conflict (PositionIndex index,events) -> return AppendResult.Conflict (index, events)
        | AppendResult.ConflictUnknown (PositionIndex index) -> return AppendResult.ConflictUnknown index }
    let private stripPosition (f: Async<Position>): Async<int64> = async {
        let! (PositionIndex index) = f
        return index }
    let private dropPosition (f: Async<Position*ITimelineEvent<byte[]>[]>): Async<ITimelineEvent<byte[]>[]> = async {
        let! _,xs = f
        return xs }
    let (|MinPosition|) = function
        | 0L -> None
        | i -> Some (Position.fromI i)
    let (|MaxPosition|) = function
        | int64.MaxValue -> None
        | i -> Some (Position.fromI (i + 1L))

    /// Returns an async sequence of events in the stream starting at the specified sequence number,
    /// reading in batches of the specified size.
    /// Returns an empty sequence if the stream is empty or if the sequence number is larger than the largest
    /// sequence number in the stream.
    let getAll (ctx: EventsContext) (streamName: string) (index: int64) (batchSize: int) : AsyncSeq<ITimelineEvent<byte[]>[]> =
        ctx.Walk(ctx.StreamId streamName, batchSize, minIndex = index)

    /// Returns an async array of events in the stream starting at the specified sequence number,
    /// number of events to read is specified by batchSize
    /// Returns an empty sequence if the stream is empty or if the sequence number is larger than the largest
    /// sequence number in the stream.
    let get (ctx: EventsContext) (streamName: string) (MinPosition index: int64) (maxCount: int): Async<ITimelineEvent<byte[]>[]> =
        ctx.Read(ctx.StreamId streamName, ?position = index, maxCount = maxCount) |> dropPosition

    /// Appends a batch of events to a stream at the specified expected sequence number.
    /// If the specified expected sequence number does not match the stream, the events are not appended
    /// and a failure is returned.
    let append (ctx: EventsContext) (streamName: string) (index: int64) (events: IEventData<_>[]): Async<AppendResult<int64>> =
        ctx.Sync(ctx.StreamId streamName, Position.fromI index, events) |> stripSyncResult

    /// Appends a batch of events to a stream at the the present Position without any conflict checks.
    /// NB typically, it is recommended to ensure idempotency of operations by using the `append` and related API as
    /// this facilitates ensuring consistency is maintained, and yields reduced latency and Request Charges impacts
    /// (See equivalent APIs on `Context` that yield `Position` values)
    let appendAtEnd (ctx: EventsContext) (streamName: string) (events: IEventData<_>[]): Async<int64> =
        ctx.NonIdempotentAppend(ctx.StreamId streamName, events) |> stripPosition

    /// Requests deletion of events prior to the specified Index
    /// Due to the need to preserve ordering of data in the stream, only full batches will be removed
    /// Returns count of events deleted this time, events that could not be deleted due to partial batches, and the stream's lowest remaining sequence number
    let prune (ctx: EventsContext) (streamName: string) (beforeIndex: int64): Async<int * int * int64> =
        ctx.Prune(ctx.StreamId streamName, beforeIndex)

    /// Returns an async sequence of events in the stream backwards starting from the specified sequence number,
    /// reading in batches of the specified size.
    /// Returns an empty sequence if the stream is empty or if the sequence number is smaller than the smallest
    /// sequence number in the stream.
    let getAllBackwards (ctx: EventsContext) (streamName: string) (index: int64) (batchSize: int) : AsyncSeq<ITimelineEvent<byte[]>[]> =
        ctx.Walk(ctx.StreamId streamName, batchSize, maxIndex = index, direction = Direction.Backward)

    /// Returns an async array of events in the stream backwards starting from the specified sequence number,
    /// number of events to read is specified by batchSize
    /// Returns an empty sequence if the stream is empty or if the sequence number is smaller than the smallest
    /// sequence number in the stream.
    let getBackwards (ctx: EventsContext) (streamName: string) (MaxPosition index: int64) (maxCount: int): Async<ITimelineEvent<byte[]>[]> =
        ctx.Read(ctx.StreamId streamName, ?position = index, maxCount = maxCount, direction = Direction.Backward) |> dropPosition

    /// Obtains the `index` from the current write Position
    let getNextIndex (ctx: EventsContext) (streamName: string) : Async<int64> =
        ctx.Sync(ctx.StreamId streamName) |> stripPosition<|MERGE_RESOLUTION|>--- conflicted
+++ resolved
@@ -402,12 +402,8 @@
 // 1b if there is a Tip, but incoming request includes an event -> generate a batch document + create empty Tip
 // 2a if stream empty, but incoming request includes an event -> generate a batch document + create empty Tip
 // 2b if no current Tip, and no events being written -> the incoming `req` becomes the Tip batch
-<<<<<<< HEAD
 
 function sync(req, expIndex, expEtag, maxEventsInTip, maxStringifyLen) {
-=======
-function sync(req, expIndex, expEtag) {
->>>>>>> 539e7ef1
     if (!req) throw new Error("Missing req argument");
     const collectionLink = __.getSelfLink();
     const response = getContext().getResponse();
@@ -1027,10 +1023,7 @@
     member __.MaxRequests = maxRequests
 
 /// Defines the policies in force regarding
-<<<<<<< HEAD
 /// - accumulation/retention of Events in Tip
-=======
->>>>>>> 539e7ef1
 /// - retrying read and write operations for the Tip
 type TipOptions
     (   /// Maximum number of events permitted in Tip. When this is exceeded, events are moved out to a standalone Batch. Default: 0.
