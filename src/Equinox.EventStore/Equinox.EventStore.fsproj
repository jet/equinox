--- conflicted
+++ resolved
@@ -19,13 +19,8 @@
   </ItemGroup>
 
   <ItemGroup>
-<<<<<<< HEAD
-    <PackageReference Include="Microsoft.SourceLink.GitHub" Version="1.0.0-beta2-18618-05" PrivateAssets="All" />
-    <PackageReference Include="MinVer" Version="2.0.0-alpha.2" PrivateAssets="All" />
-=======
     <PackageReference Include="Microsoft.SourceLink.GitHub" Version="1.0.0-beta2-18618-05" PrivateAssets="All"/>
     <PackageReference Include="MinVer" Version="2.0.0-rc.1" PrivateAssets="All" />
->>>>>>> 21aa84b3
 
     <PackageReference Include="FSharp.Core" Version="3.1.2.5" Condition=" '$(TargetFramework)' != 'netstandard2.0' " />
     <PackageReference Include="FSharp.Core" Version="4.3.4" Condition=" '$(TargetFramework)' == 'netstandard2.0' " />
