--- conflicted
+++ resolved
@@ -22,12 +22,7 @@
 
     <PackageReference Include="FSharp.Core" Version="4.3.4" />
 
-<<<<<<< HEAD
-<!--    only uses FsCodec.Box, which happens to be housed in the NewtonsoftJson package-->
-    <PackageReference Include="FsCodec.NewtonsoftJson" Version="2.0.2-alpha.0.8" />
-=======
     <PackageReference Include="FsCodec" Version="2.0.0" />
->>>>>>> 7a59e168
   </ItemGroup>
 
 </Project>