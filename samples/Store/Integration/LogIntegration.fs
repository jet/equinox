--- conflicted
+++ resolved
@@ -122,14 +122,8 @@
         let batchSize = defaultBatchSize
         let buffer = ConcurrentQueue<string>()
         let log = createLoggerWithMetricsExtraction buffer.Enqueue
-<<<<<<< HEAD
         let store = connectToSpecifiedCosmosOrSimulator log batchSize
-        let service = Backend.Cart.Service(log, CartIntegration.resolveCosmosStreamWithSnapshotStrategy store)
-=======
-        let! conn = connectToSpecifiedCosmosOrSimulator log
-        let gateway = createCosmosContext conn batchSize
-        let service = Backend.Cart.create log (CartIntegration.resolveCosmosStreamWithSnapshotStrategy gateway)
->>>>>>> 2f3cfaab
+        let service = Backend.Cart.create log (CartIntegration.resolveCosmosStreamWithSnapshotStrategy store)
         let itemCount = batchSize / 2 + 1
         let cartId = % Guid.NewGuid()
         do! act buffer service itemCount context cartId skuId "EqxCosmos Tip " // one is a 404, one is a 200
