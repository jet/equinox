﻿module Backend.Cart

open Domain
open Domain.Cart

type Service(log, resolveStream) =
    let (|AggregateId|) (id: CartId, opt) = Equinox.AggregateId ("Cart", CartId.toStringN id), opt
    let (|Stream|) (AggregateId (id,opt)) = Equinox.Stream(log, resolveStream (id,opt), maxAttempts = 3)
        
    let flowAsync (Stream stream) (flow, prepare) =
        stream.TransactAsync(fun state -> async {
            match prepare with None -> () | Some prep -> do! prep
            let ctx = Equinox.Accumulator(Folds.fold,state)
            let execute = Commands.interpret >> ctx.Transact
            let res = flow ctx execute
            return res,ctx.Accumulated })
    let read (Stream stream) : Async<Folds.State> =
        stream.Query id
    let execute cartId command =
        flowAsync (cartId,None) ((fun _ctx execute -> execute command), None)

<<<<<<< HEAD
    member __.FlowAsync(cartId, flow, ?prepare) =
        flowAsync cartId (flow, prepare)
=======
    member __.FlowAsync(cartId, optimistic, flow, ?prepare) =
        flowAsync (cartId,if optimistic then Some Equinox.AllowStale else None) (flow, prepare)
>>>>>>> 564b1917

    member __.Execute(cartId, command) =
        execute cartId command

    member __.Read cartId =
<<<<<<< HEAD
        read cartId
=======
        read (cartId,None)
    member __.ReadStale cartId =
        read (cartId,Some Equinox.ResolveOption.AllowStale)
>>>>>>> 564b1917
<|MERGE_RESOLUTION|>--- conflicted
+++ resolved
@@ -19,22 +19,13 @@
     let execute cartId command =
         flowAsync (cartId,None) ((fun _ctx execute -> execute command), None)
 
-<<<<<<< HEAD
-    member __.FlowAsync(cartId, flow, ?prepare) =
-        flowAsync cartId (flow, prepare)
-=======
     member __.FlowAsync(cartId, optimistic, flow, ?prepare) =
         flowAsync (cartId,if optimistic then Some Equinox.AllowStale else None) (flow, prepare)
->>>>>>> 564b1917
 
     member __.Execute(cartId, command) =
         execute cartId command
 
     member __.Read cartId =
-<<<<<<< HEAD
-        read cartId
-=======
         read (cartId,None)
     member __.ReadStale cartId =
-        read (cartId,Some Equinox.ResolveOption.AllowStale)
->>>>>>> 564b1917
+        read (cartId,Some Equinox.ResolveOption.AllowStale)