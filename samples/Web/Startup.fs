--- conflicted
+++ resolved
@@ -15,18 +15,12 @@
     | [<AltCommandLine "-S">]                                 LocalSeq
     | [<AltCommandLine "-C">]                                 Cached
     | [<AltCommandLine "-U">]                                 Unfolds
-<<<<<<< HEAD
+    | [<CliPrefix(CliPrefix.None); Last>]                       Cosmos   of ParseResults<Storage.Cosmos.Arguments>
+    | [<CliPrefix(CliPrefix.None); Last>]                       Es       of ParseResults<Storage.EventStore.Arguments>
     | [<CliPrefix(CliPrefix.None); Last>]                       Memory   of ParseResults<Storage.MemoryStore.Arguments>
-    | [<CliPrefix(CliPrefix.None); Last>]                       Es       of ParseResults<Storage.EventStore.Arguments>
-    | [<CliPrefix(CliPrefix.None); Last>]                       Cosmos   of ParseResults<Storage.Cosmos.Arguments>
     | [<CliPrefix(CliPrefix.None); Last; AltCommandLine "ms">]  MsSql    of ParseResults<Storage.Sql.Ms.Arguments>
     | [<CliPrefix(CliPrefix.None); Last; AltCommandLine "my">]  MySql    of ParseResults<Storage.Sql.My.Arguments>
     | [<CliPrefix(CliPrefix.None); Last; AltCommandLine "pg">]  Postgres of ParseResults<Storage.Sql.Pg.Arguments>
-=======
-    | [<CliPrefix(CliPrefix.None); Last>]                       Cosmos   of ParseResults<Storage.Cosmos.Arguments>
-    | [<CliPrefix(CliPrefix.None); Last>]                       Es       of ParseResults<Storage.EventStore.Arguments>
-    | [<CliPrefix(CliPrefix.None); Last>]                       Memory   of ParseResults<Storage.MemoryStore.Arguments>
->>>>>>> dfe720b0
     interface IArgParserTemplate with
         member a.Usage = a |> function
             | VerboseConsole ->             "Include low level Domain and Store logging in screen output."
@@ -34,14 +28,11 @@
             | Cached ->                     "employ a 50MB cache."
             | Unfolds ->                    "employ a store-appropriate Rolling Snapshots and/or Unfolding strategy."
             | Cosmos _ ->                   "specify storage in CosmosDb (--help for options)."
-<<<<<<< HEAD
+            | Es _ ->                       "specify storage in EventStore (--help for options)."
+            | Memory _ ->                   "specify In-Memory Volatile Store (Default store)."
             | MsSql _ ->                    "specify storage in Sql Server (--help for options)."
             | MySql _ ->                    "specify storage in MySql (--help for options)."
             | Postgres _ ->                 "specify storage in Postgres (--help for options)."
-=======
-            | Es _ ->                       "specify storage in EventStore (--help for options)."
-            | Memory _ ->                   "specify In-Memory Volatile Store (Default store)."
->>>>>>> dfe720b0
 
 type App = class end
 
@@ -72,7 +63,10 @@
                 let storeLog = createStoreLog <| sargs.Contains Storage.Cosmos.Arguments.VerboseStore
                 log.Information("CosmosDb Storage options: {options:l}", options)
                 Storage.Cosmos.config (log,storeLog) (cache, unfolds, defaultBatchSize) (Storage.Cosmos.Info sargs), storeLog
-<<<<<<< HEAD
+            | Some (Es sargs) ->
+                let storeLog = createStoreLog <| sargs.Contains Storage.EventStore.Arguments.VerboseStore
+                log.Information("EventStore Storage options: {options:l}", options)
+                Storage.EventStore.config (log,storeLog) (cache, unfolds, defaultBatchSize) sargs, storeLog
             | Some (MsSql sargs) ->
                 log.Information("SqlStreamStore MsSql Storage options: {options:l}", options)
                 Storage.Sql.Ms.config log (cache, unfolds, defaultBatchSize) sargs, log
@@ -82,12 +76,6 @@
             | Some (Postgres sargs) ->
                 log.Information("SqlStreamStore Postgres Storage options: {options:l}", options)
                 Storage.Sql.Pg.config log (cache, unfolds, defaultBatchSize) sargs, log
-=======
-            | Some (Es sargs) ->
-                let storeLog = createStoreLog <| sargs.Contains Storage.EventStore.Arguments.VerboseStore
-                log.Information("EventStore Storage options: {options:l}", options)
-                Storage.EventStore.config (log,storeLog) (cache, unfolds, defaultBatchSize) sargs, storeLog
->>>>>>> dfe720b0
             | _  | Some (Memory _) ->
                 log.Fatal("Web App is using Volatile Store; Storage options: {options:l}", options)
                 Storage.MemoryStore.config (), log
