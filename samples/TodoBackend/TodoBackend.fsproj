--- conflicted
+++ resolved
@@ -9,11 +9,7 @@
   </ItemGroup>
 
   <ItemGroup>
-<<<<<<< HEAD
-    <PackageReference Include="FSharp.Core" Version="6.0.2" />
-=======
     <PackageReference Include="FSharp.Core" Version="6.0.7" />
->>>>>>> d3b2c2ed
   </ItemGroup>
 
   <ItemGroup>
