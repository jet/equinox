--- conflicted
+++ resolved
@@ -15,17 +15,14 @@
             let store = Equinox.Cosmos.Context(gateway, databaseId, containerId)
             let accessStrategy = if unfolds then Equinox.Cosmos.AccessStrategy.Snapshot snapshot |> Some else None
             Equinox.Cosmos.Resolver<'event,'state,_>(store, codec, fold, initial, caching, ?access = accessStrategy).Resolve
-<<<<<<< HEAD
-        | Storage.StorageConfig.Sql (context, caching, unfolds) ->
-            let accessStrategy = if unfolds then Equinox.SqlStreamStore.AccessStrategy.RollingSnapshots snapshot |> Some else None
-            Equinox.SqlStreamStore.Resolver<'event,'state,_>(context, codec, fold, initial, ?caching = caching, ?access = accessStrategy).Resolve
-=======
         | Storage.StorageConfig.Es (context, caching, unfolds) ->
             let accessStrategy = if unfolds then Equinox.EventStore.AccessStrategy.RollingSnapshots snapshot |> Some else None
             Equinox.EventStore.Resolver<'event,'state,_>(context, codec, fold, initial, ?caching = caching, ?access = accessStrategy).Resolve
         | Storage.StorageConfig.Memory store ->
             Equinox.MemoryStore.Resolver(store, codec, fold, initial).Resolve
->>>>>>> dfe720b0
+        | Storage.StorageConfig.Sql (context, caching, unfolds) ->
+            let accessStrategy = if unfolds then Equinox.SqlStreamStore.AccessStrategy.RollingSnapshots snapshot |> Some else None
+            Equinox.SqlStreamStore.Resolver<'event,'state,_>(context, codec, fold, initial, ?caching = caching, ?access = accessStrategy).Resolve
 
 type ServiceBuilder(storageConfig, handlerLog) =
      let resolver = StreamResolver(storageConfig)
